--- conflicted
+++ resolved
@@ -1295,13 +1295,8 @@
 
     def _on_facebook_request(self, future, response):
         if response.error:
-<<<<<<< HEAD
             future.set_exception(AuthError("Error response %s fetching %s" %
                                            (response.error, response.request.url)))
-=======
-            future.set_exception(AuthError("Error response %s fetching %s",
-                                    response.error, response.request.url))
->>>>>>> 1a3088b5
             return
 
         future.set_result(escape.json_decode(response.body))
