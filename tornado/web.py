--- conflicted
+++ resolved
@@ -3269,23 +3269,8 @@
 def _create_signature_v2(secret, s):
     hash = hmac.new(utf8(secret), digestmod=hashlib.sha256)
     hash.update(utf8(s))
-<<<<<<< HEAD
     return utf8(hash.hexdigest())
-=======
-    return utf8(hash.hexdigest())
-
-
-def _unquote_or_none(s):
-    """None-safe wrapper around url_unescape to handle unamteched optional
-    groups correctly.
-
-    Note that args are passed as bytes so the handler can decide what
-    encoding to use.
-    """
-    if s is None:
-        return s
-    return escape.url_unescape(s, encoding=None, plus=False)
+
 
 def is_absolute(path):
-    return any(path.startswith(x) for x in ["/", "http:", "https:"])
->>>>>>> 8ad43811
+    return any(path.startswith(x) for x in ["/", "http:", "https:"])