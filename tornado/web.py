#!/usr/bin/env python
#
# Copyright 2009 Facebook
#
# Licensed under the Apache License, Version 2.0 (the "License"); you may
# not use this file except in compliance with the License. You may obtain
# a copy of the License at
#
#     http://www.apache.org/licenses/LICENSE-2.0
#
# Unless required by applicable law or agreed to in writing, software
# distributed under the License is distributed on an "AS IS" BASIS, WITHOUT
# WARRANTIES OR CONDITIONS OF ANY KIND, either express or implied. See the
# License for the specific language governing permissions and limitations
# under the License.

"""``tornado.web`` provides a simple web framework with asynchronous
features that allow it to scale to large numbers of open connections,
making it ideal for `long polling
<http://en.wikipedia.org/wiki/Push_technology#Long_polling>`_.

Here is a simple "Hello, world" example app::

    import tornado.ioloop
    import tornado.web

    class MainHandler(tornado.web.RequestHandler):
        def get(self):
            self.write("Hello, world")

    if __name__ == "__main__":
        application = tornado.web.Application([
            (r"/", MainHandler),
        ])
        application.listen(8888)
        tornado.ioloop.IOLoop.instance().start()

See the :doc:`Tornado overview <overview>` for more details and a good getting
started guide.

Thread-safety notes
-------------------

In general, methods on `RequestHandler` and elsewhere in Tornado are
not thread-safe.  In particular, methods such as
`~RequestHandler.write()`, `~RequestHandler.finish()`, and
`~RequestHandler.flush()` must only be called from the main thread.  If
you use multiple threads it is important to use `.IOLoop.add_callback`
to transfer control back to the main thread before finishing the
request.
"""

from __future__ import absolute_import, division, print_function, with_statement

import base64
import binascii
import datetime
import email.utils
import functools
import gzip
import hashlib
import hmac
import mimetypes
import numbers
import os.path
import re
import stat
import sys
import threading
import time
import tornado
import traceback
import types
import uuid

from tornado.concurrent import Future
from tornado import escape
from tornado import httputil
from tornado import locale
from tornado.log import access_log, app_log, gen_log
from tornado import stack_context
from tornado import template
from tornado.escape import utf8, _unicode
from tornado.util import bytes_type, import_object, ObjectDict, raise_exc_info, unicode_type

try:
    from io import BytesIO  # python 3
except ImportError:
    from cStringIO import StringIO as BytesIO  # python 2

try:
    import Cookie  # py2
except ImportError:
    import http.cookies as Cookie  # py3

try:
    import urlparse  # py2
except ImportError:
    import urllib.parse as urlparse  # py3

try:
    from urllib import urlencode  # py2
except ImportError:
    from urllib.parse import urlencode  # py3


class RequestHandler(object):
    """Subclass this class and define `get()` or `post()` to make a handler.

    If you want to support more methods than the standard GET/HEAD/POST, you
    should override the class variable ``SUPPORTED_METHODS`` in your
    `RequestHandler` subclass.
    """
    SUPPORTED_METHODS = ("GET", "HEAD", "POST", "DELETE", "PATCH", "PUT",
                         "OPTIONS")

    _template_loaders = {}  # {path: template.BaseLoader}
    _template_loader_lock = threading.Lock()
    _remove_control_chars_regex = re.compile(r"[\x00-\x08\x0e-\x1f]")

    def __init__(self, application, request, **kwargs):
        super(RequestHandler, self).__init__()

        self.application = application
        self.request = request
        self._headers_written = False
        self._finished = False
        self._auto_finish = True
        self._transforms = None  # will be set in _execute
        self.path_args = None
        self.path_kwargs = None
        self.ui = ObjectDict((n, self._ui_method(m)) for n, m in
                             application.ui_methods.items())
        # UIModules are available as both `modules` and `_tt_modules` in the
        # template namespace.  Historically only `modules` was available
        # but could be clobbered by user additions to the namespace.
        # The template {% module %} directive looks in `_tt_modules` to avoid
        # possible conflicts.
        self.ui["_tt_modules"] = _UIModuleNamespace(self,
                                                    application.ui_modules)
        self.ui["modules"] = self.ui["_tt_modules"]
        self.clear()
        # Check since connection is not available in WSGI
        if getattr(self.request, "connection", None):
            self.request.connection.set_close_callback(
                self.on_connection_close)
        self.initialize(**kwargs)

    def initialize(self):
        """Hook for subclass initialization.

        A dictionary passed as the third argument of a url spec will be
        supplied as keyword arguments to initialize().

        Example::

            class ProfileHandler(RequestHandler):
                def initialize(self, database):
                    self.database = database

                def get(self, username):
                    ...

            app = Application([
                (r'/user/(.*)', ProfileHandler, dict(database=database)),
                ])
        """
        pass

    @property
    def settings(self):
        """An alias for `self.application.settings <Application.settings>`."""
        return self.application.settings

    def head(self, *args, **kwargs):
        raise HTTPError(405)

    def get(self, *args, **kwargs):
        raise HTTPError(405)

    def post(self, *args, **kwargs):
        raise HTTPError(405)

    def delete(self, *args, **kwargs):
        raise HTTPError(405)

    def patch(self, *args, **kwargs):
        raise HTTPError(405)

    def put(self, *args, **kwargs):
        raise HTTPError(405)

    def options(self, *args, **kwargs):
        raise HTTPError(405)

    def prepare(self):
        """Called at the beginning of a request before  `get`/`post`/etc.

        Override this method to perform common initialization regardless
        of the request method.

        Asynchronous support: Decorate this method with `.gen.coroutine`
        or `.return_future` to make it asynchronous (the
        `asynchronous` decorator cannot be used on `prepare`).
        If this method returns a `.Future` execution will not proceed
        until the `.Future` is done.
        """
        pass

    def on_finish(self):
        """Called after the end of a request.

        Override this method to perform cleanup, logging, etc.
        This method is a counterpart to `prepare`.  ``on_finish`` may
        not produce any output, as it is called after the response
        has been sent to the client.
        """
        pass

    def on_connection_close(self):
        """Called in async handlers if the client closed the connection.

        Override this to clean up resources associated with
        long-lived connections.  Note that this method is called only if
        the connection was closed during asynchronous processing; if you
        need to do cleanup after every request override `on_finish`
        instead.

        Proxies may keep a connection open for a time (perhaps
        indefinitely) after the client has gone away, so this method
        may not be called promptly after the end user closes their
        connection.
        """
        pass

    def clear(self):
        """Resets all headers and content for this response."""
        self._headers = httputil.HTTPHeaders({
            "Server": "TornadoServer/%s" % tornado.version,
            "Content-Type": "text/html; charset=UTF-8",
            "Date": httputil.format_timestamp(time.gmtime()),
        })
        self.set_default_headers()
        if (not self.request.supports_http_1_1() and
            getattr(self.request, 'connection', None) and
            not self.request.connection.no_keep_alive):
            conn_header = self.request.headers.get("Connection")
            if conn_header and (conn_header.lower() == "keep-alive"):
                self.set_header("Connection", "Keep-Alive")
        self._write_buffer = []
        self._status_code = 200
        self._reason = httputil.responses[200]

    def set_default_headers(self):
        """Override this to set HTTP headers at the beginning of the request.

        For example, this is the place to set a custom ``Server`` header.
        Note that setting such headers in the normal flow of request
        processing may not do what you want, since headers may be reset
        during error handling.
        """
        pass

    def set_status(self, status_code, reason=None):
        """Sets the status code for our response.

        :arg int status_code: Response status code. If ``reason`` is ``None``,
            it must be present in `httplib.responses <http.client.responses>`.
        :arg string reason: Human-readable reason phrase describing the status
            code. If ``None``, it will be filled in from
            `httplib.responses <http.client.responses>`.
        """
        self._status_code = status_code
        if reason is not None:
            self._reason = escape.native_str(reason)
        else:
            try:
                self._reason = httputil.responses[status_code]
            except KeyError:
                raise ValueError("unknown status code %d", status_code)

    def get_status(self):
        """Returns the status code for our response."""
        return self._status_code

    def set_header(self, name, value):
        """Sets the given response header name and value.

        If a datetime is given, we automatically format it according to the
        HTTP specification. If the value is not a string, we convert it to
        a string. All header values are then encoded as UTF-8.
        """
        self._headers[name] = self._convert_header_value(value)

    def add_header(self, name, value):
        """Adds the given response header and value.

        Unlike `set_header`, `add_header` may be called multiple times
        to return multiple values for the same header.
        """
        self._headers.add(name, self._convert_header_value(value))

    def clear_header(self, name):
        """Clears an outgoing header, undoing a previous `set_header` call.

        Note that this method does not apply to multi-valued headers
        set by `add_header`.
        """
        if name in self._headers:
            del self._headers[name]

    _INVALID_HEADER_CHAR_RE = re.compile(br"[\x00-\x1f]")

    def _convert_header_value(self, value):
        if isinstance(value, bytes_type):
            pass
        elif isinstance(value, unicode_type):
            value = value.encode('utf-8')
        elif isinstance(value, numbers.Integral):
            # return immediately since we know the converted value will be safe
            return str(value)
        elif isinstance(value, datetime.datetime):
            return httputil.format_timestamp(value)
        else:
            raise TypeError("Unsupported header value %r" % value)
        # If \n is allowed into the header, it is possible to inject
        # additional headers or split the request. Also cap length to
        # prevent obviously erroneous values.
        if (len(value) > 4000 or
            RequestHandler._INVALID_HEADER_CHAR_RE.search(value)):
            raise ValueError("Unsafe header value %r", value)
        return value

    _ARG_DEFAULT = []

    def get_argument(self, name, default=_ARG_DEFAULT, strip=True):
        """Returns the value of the argument with the given name.

        If default is not provided, the argument is considered to be
        required, and we raise a `MissingArgumentError` if it is missing.

        If the argument appears in the url more than once, we return the
        last value.

        The returned value is always unicode.
        """
        args = self.get_arguments(name, strip=strip)
        if not args:
            if default is self._ARG_DEFAULT:
                raise MissingArgumentError(name)
            return default
        return args[-1]

    def get_arguments(self, name, strip=True):
        """Returns a list of the arguments with the given name.

        If the argument is not present, returns an empty list.

        The returned values are always unicode.
        """

        values = []
        for v in self.request.arguments.get(name, []):
            v = self.decode_argument(v, name=name)
            if isinstance(v, unicode_type):
                # Get rid of any weird control chars (unless decoding gave
                # us bytes, in which case leave it alone)
                v = RequestHandler._remove_control_chars_regex.sub(" ", v)
            if strip:
                v = v.strip()
            values.append(v)
        return values

    def decode_argument(self, value, name=None):
        """Decodes an argument from the request.

        The argument has been percent-decoded and is now a byte string.
        By default, this method decodes the argument as utf-8 and returns
        a unicode string, but this may be overridden in subclasses.

        This method is used as a filter for both `get_argument()` and for
        values extracted from the url and passed to `get()`/`post()`/etc.

        The name of the argument is provided if known, but may be None
        (e.g. for unnamed groups in the url regex).
        """
        return _unicode(value)

    @property
    def cookies(self):
        """An alias for `self.request.cookies <.httpserver.HTTPRequest.cookies>`."""
        return self.request.cookies

    def get_cookie(self, name, default=None):
        """Gets the value of the cookie with the given name, else default."""
        if self.request.cookies is not None and name in self.request.cookies:
            return self.request.cookies[name].value
        return default

    def set_cookie(self, name, value, domain=None, expires=None, path="/",
                   expires_days=None, **kwargs):
        """Sets the given cookie name/value with the given options.

        Additional keyword arguments are set on the Cookie.Morsel
        directly.
        See http://docs.python.org/library/cookie.html#morsel-objects
        for available attributes.
        """
        # The cookie library only accepts type str, in both python 2 and 3
        name = escape.native_str(name)
        value = escape.native_str(value)
        if re.search(r"[\x00-\x20]", name + value):
            # Don't let us accidentally inject bad stuff
            raise ValueError("Invalid cookie %r: %r" % (name, value))
        if not hasattr(self, "_new_cookie"):
            self._new_cookie = Cookie.SimpleCookie()
        if name in self._new_cookie:
            del self._new_cookie[name]
        self._new_cookie[name] = value
        morsel = self._new_cookie[name]
        if domain:
            morsel["domain"] = domain
        if expires_days is not None and not expires:
            expires = datetime.datetime.utcnow() + datetime.timedelta(
                days=expires_days)
        if expires:
            morsel["expires"] = httputil.format_timestamp(expires)
        if path:
            morsel["path"] = path
        for k, v in kwargs.items():
            if k == 'max_age':
                k = 'max-age'
            morsel[k] = v

    def clear_cookie(self, name, path="/", domain=None):
        """Deletes the cookie with the given name."""
        expires = datetime.datetime.utcnow() - datetime.timedelta(days=365)
        self.set_cookie(name, value="", path=path, expires=expires,
                        domain=domain)

    def clear_all_cookies(self):
        """Deletes all the cookies the user sent with this request."""
        for name in self.request.cookies:
            self.clear_cookie(name)

    def set_secure_cookie(self, name, value, expires_days=30, **kwargs):
        """Signs and timestamps a cookie so it cannot be forged.

        You must specify the ``cookie_secret`` setting in your Application
        to use this method. It should be a long, random sequence of bytes
        to be used as the HMAC secret for the signature.

        To read a cookie set with this method, use `get_secure_cookie()`.

        Note that the ``expires_days`` parameter sets the lifetime of the
        cookie in the browser, but is independent of the ``max_age_days``
        parameter to `get_secure_cookie`.

        Secure cookies may contain arbitrary byte values, not just unicode
        strings (unlike regular cookies)
        """
        self.set_cookie(name, self.create_signed_value(name, value),
                        expires_days=expires_days, **kwargs)

    def create_signed_value(self, name, value):
        """Signs and timestamps a string so it cannot be forged.

        Normally used via set_secure_cookie, but provided as a separate
        method for non-cookie uses.  To decode a value not stored
        as a cookie use the optional value argument to get_secure_cookie.
        """
        self.require_setting("cookie_secret", "secure cookies")
        return create_signed_value(self.application.settings["cookie_secret"],
                                   name, value)

    def get_secure_cookie(self, name, value=None, max_age_days=31):
        """Returns the given signed cookie if it validates, or None.

        The decoded cookie value is returned as a byte string (unlike
        `get_cookie`).
        """
        self.require_setting("cookie_secret", "secure cookies")
        if value is None:
            value = self.get_cookie(name)
        return decode_signed_value(self.application.settings["cookie_secret"],
                                   name, value, max_age_days=max_age_days)

    def redirect(self, url, permanent=False, status=None):
        """Sends a redirect to the given (optionally relative) URL.

        If the ``status`` argument is specified, that value is used as the
        HTTP status code; otherwise either 301 (permanent) or 302
        (temporary) is chosen based on the ``permanent`` argument.
        The default is 302 (temporary).
        """
        if self._headers_written:
            raise Exception("Cannot redirect after headers have been written")
        if status is None:
            status = 301 if permanent else 302
        else:
            assert isinstance(status, int) and 300 <= status <= 399
        self.set_status(status)
        self.set_header("Location", urlparse.urljoin(utf8(self.request.uri),
                                                     utf8(url)))
        self.finish()

    def write(self, chunk):
        """Writes the given chunk to the output buffer.

        To write the output to the network, use the flush() method below.

        If the given chunk is a dictionary, we write it as JSON and set
        the Content-Type of the response to be ``application/json``.
        (if you want to send JSON as a different ``Content-Type``, call
        set_header *after* calling write()).

        Note that lists are not converted to JSON because of a potential
        cross-site security vulnerability.  All JSON output should be
        wrapped in a dictionary.  More details at
        http://haacked.com/archive/2008/11/20/anatomy-of-a-subtle-json-vulnerability.aspx
        """
        if self._finished:
            raise RuntimeError("Cannot write() after finish().  May be caused "
                               "by using async operations without the "
                               "@asynchronous decorator.")
        if isinstance(chunk, dict):
            chunk = escape.json_encode(chunk)
            self.set_header("Content-Type", "application/json; charset=UTF-8")
        chunk = utf8(chunk)
        self._write_buffer.append(chunk)

    def render(self, template_name, **kwargs):
        """Renders the template with the given arguments as the response."""
        html = self.render_string(template_name, **kwargs)

        # Insert the additional JS and CSS added by the modules on the page
        js_embed = []
        js_files = []
        css_embed = []
        css_files = []
        html_heads = []
        html_bodies = []
        for module in getattr(self, "_active_modules", {}).values():
            embed_part = module.embedded_javascript()
            if embed_part:
                js_embed.append(utf8(embed_part))
            file_part = module.javascript_files()
            if file_part:
                if isinstance(file_part, (unicode_type, bytes_type)):
                    js_files.append(file_part)
                else:
                    js_files.extend(file_part)
            embed_part = module.embedded_css()
            if embed_part:
                css_embed.append(utf8(embed_part))
            file_part = module.css_files()
            if file_part:
                if isinstance(file_part, (unicode_type, bytes_type)):
                    css_files.append(file_part)
                else:
                    css_files.extend(file_part)
            head_part = module.html_head()
            if head_part:
                html_heads.append(utf8(head_part))
            body_part = module.html_body()
            if body_part:
                html_bodies.append(utf8(body_part))

        def is_absolute(path):
            return any(path.startswith(x) for x in ["/", "http:", "https:"])
        if js_files:
            # Maintain order of JavaScript files given by modules
            paths = []
            unique_paths = set()
            for path in js_files:
                if not is_absolute(path):
                    path = self.static_url(path)
                if path not in unique_paths:
                    paths.append(path)
                    unique_paths.add(path)
            js = ''.join('<script src="' + escape.xhtml_escape(p) +
                         '" type="text/javascript"></script>'
                         for p in paths)
            sloc = html.rindex(b'</body>')
            html = html[:sloc] + utf8(js) + b'\n' + html[sloc:]
        if js_embed:
            js = b'<script type="text/javascript">\n//<![CDATA[\n' + \
                b'\n'.join(js_embed) + b'\n//]]>\n</script>'
            sloc = html.rindex(b'</body>')
            html = html[:sloc] + js + b'\n' + html[sloc:]
        if css_files:
            paths = []
            unique_paths = set()
            for path in css_files:
                if not is_absolute(path):
                    path = self.static_url(path)
                if path not in unique_paths:
                    paths.append(path)
                    unique_paths.add(path)
            css = ''.join('<link href="' + escape.xhtml_escape(p) + '" '
                          'type="text/css" rel="stylesheet"/>'
                          for p in paths)
            hloc = html.index(b'</head>')
            html = html[:hloc] + utf8(css) + b'\n' + html[hloc:]
        if css_embed:
            css = b'<style type="text/css">\n' + b'\n'.join(css_embed) + \
                b'\n</style>'
            hloc = html.index(b'</head>')
            html = html[:hloc] + css + b'\n' + html[hloc:]
        if html_heads:
            hloc = html.index(b'</head>')
            html = html[:hloc] + b''.join(html_heads) + b'\n' + html[hloc:]
        if html_bodies:
            hloc = html.index(b'</body>')
            html = html[:hloc] + b''.join(html_bodies) + b'\n' + html[hloc:]
        self.finish(html)

    def render_string(self, template_name, **kwargs):
        """Generate the given template with the given arguments.

        We return the generated byte string (in utf8). To generate and
        write a template as a response, use render() above.
        """
        # If no template_path is specified, use the path of the calling file
        template_path = self.get_template_path()
        if not template_path:
            frame = sys._getframe(0)
            web_file = frame.f_code.co_filename
            while frame.f_code.co_filename == web_file:
                frame = frame.f_back
            template_path = os.path.dirname(frame.f_code.co_filename)
        with RequestHandler._template_loader_lock:
            if template_path not in RequestHandler._template_loaders:
                loader = self.create_template_loader(template_path)
                RequestHandler._template_loaders[template_path] = loader
            else:
                loader = RequestHandler._template_loaders[template_path]
        t = loader.load(template_name)
        namespace = self.get_template_namespace()
        namespace.update(kwargs)
        return t.generate(**namespace)

    def get_template_namespace(self):
        """Returns a dictionary to be used as the default template namespace.

        May be overridden by subclasses to add or modify values.

        The results of this method will be combined with additional
        defaults in the `tornado.template` module and keyword arguments
        to `render` or `render_string`.
        """
        namespace = dict(
            handler=self,
            request=self.request,
            current_user=self.current_user,
            locale=self.locale,
            _=self.locale.translate,
            static_url=self.static_url,
            xsrf_form_html=self.xsrf_form_html,
            reverse_url=self.reverse_url
        )
        namespace.update(self.ui)
        return namespace

    def create_template_loader(self, template_path):
        """Returns a new template loader for the given path.

        May be overridden by subclasses.  By default returns a
        directory-based loader on the given path, using the
        ``autoescape`` application setting.  If a ``template_loader``
        application setting is supplied, uses that instead.
        """
        settings = self.application.settings
        if "template_loader" in settings:
            return settings["template_loader"]
        kwargs = {}
        if "autoescape" in settings:
            # autoescape=None means "no escaping", so we have to be sure
            # to only pass this kwarg if the user asked for it.
            kwargs["autoescape"] = settings["autoescape"]
        return template.Loader(template_path, **kwargs)

    def flush(self, include_footers=False, callback=None):
        """Flushes the current output buffer to the network.

        The ``callback`` argument, if given, can be used for flow control:
        it will be run when all flushed data has been written to the socket.
        Note that only one flush callback can be outstanding at a time;
        if another flush occurs before the previous flush's callback
        has been run, the previous callback will be discarded.
        """
        if self.application._wsgi:
            raise Exception("WSGI applications do not support flush()")

        chunk = b"".join(self._write_buffer)
        self._write_buffer = []
        if not self._headers_written:
            self._headers_written = True
            for transform in self._transforms:
                self._status_code, self._headers, chunk = \
                    transform.transform_first_chunk(
                        self._status_code, self._headers, chunk, include_footers)
            headers = self._generate_headers()
        else:
            for transform in self._transforms:
                chunk = transform.transform_chunk(chunk, include_footers)
            headers = b""

        # Ignore the chunk and only write the headers for HEAD requests
        if self.request.method == "HEAD":
            if headers:
                self.request.write(headers, callback=callback)
            return

        self.request.write(headers + chunk, callback=callback)

    def finish(self, chunk=None):
        """Finishes this response, ending the HTTP request."""
        if self._finished:
            raise RuntimeError("finish() called twice.  May be caused "
                               "by using async operations without the "
                               "@asynchronous decorator.")

        if chunk is not None:
            self.write(chunk)

        # Automatically support ETags and add the Content-Length header if
        # we have not flushed any content yet.
        if not self._headers_written:
            if (self._status_code == 200 and
                self.request.method in ("GET", "HEAD") and
                    "Etag" not in self._headers):
                self.set_etag_header()
                if self.check_etag_header():
                    self._write_buffer = []
                    self.set_status(304)
            if self._status_code == 304:
                assert not self._write_buffer, "Cannot send body with 304"
                self._clear_headers_for_304()
            elif "Content-Length" not in self._headers:
                content_length = sum(len(part) for part in self._write_buffer)
                self.set_header("Content-Length", content_length)

        if hasattr(self.request, "connection"):
            # Now that the request is finished, clear the callback we
            # set on the IOStream (which would otherwise prevent the
            # garbage collection of the RequestHandler when there
            # are keepalive connections)
            self.request.connection.stream.set_close_callback(None)

        if not self.application._wsgi:
            self.flush(include_footers=True)
            self.request.finish()
            self._log()
        self._finished = True
        self.on_finish()
        # Break up a reference cycle between this handler and the
        # _ui_module closures to allow for faster GC on CPython.
        self.ui = None

    def send_error(self, status_code=500, **kwargs):
        """Sends the given HTTP error code to the browser.

        If `flush()` has already been called, it is not possible to send
        an error, so this method will simply terminate the response.
        If output has been written but not yet flushed, it will be discarded
        and replaced with the error page.

        Override `write_error()` to customize the error page that is returned.
        Additional keyword arguments are passed through to `write_error`.
        """
        if self._headers_written:
            gen_log.error("Cannot send error response after headers written")
            if not self._finished:
                self.finish()
            return
        self.clear()

        reason = None
        if 'exc_info' in kwargs:
            exception = kwargs['exc_info'][1]
            if isinstance(exception, HTTPError) and exception.reason:
                reason = exception.reason
        self.set_status(status_code, reason=reason)
        try:
            self.write_error(status_code, **kwargs)
        except Exception:
            app_log.error("Uncaught exception in write_error", exc_info=True)
        if not self._finished:
            self.finish()

    def write_error(self, status_code, **kwargs):
        """Override to implement custom error pages.

        ``write_error`` may call `write`, `render`, `set_header`, etc
        to produce output as usual.

        If this error was caused by an uncaught exception (including
        HTTPError), an ``exc_info`` triple will be available as
        ``kwargs["exc_info"]``.  Note that this exception may not be
        the "current" exception for purposes of methods like
        ``sys.exc_info()`` or ``traceback.format_exc``.

        For historical reasons, if a method ``get_error_html`` exists,
        it will be used instead of the default ``write_error`` implementation.
        ``get_error_html`` returned a string instead of producing output
        normally, and had different semantics for exception handling.
        Users of ``get_error_html`` are encouraged to convert their code
        to override ``write_error`` instead.
        """
        if hasattr(self, 'get_error_html'):
            if 'exc_info' in kwargs:
                exc_info = kwargs.pop('exc_info')
                kwargs['exception'] = exc_info[1]
                try:
                    # Put the traceback into sys.exc_info()
                    raise_exc_info(exc_info)
                except Exception:
                    self.finish(self.get_error_html(status_code, **kwargs))
            else:
                self.finish(self.get_error_html(status_code, **kwargs))
            return
        if self.settings.get("debug") and "exc_info" in kwargs:
            # in debug mode, try to send a traceback
            self.set_header('Content-Type', 'text/plain')
            for line in traceback.format_exception(*kwargs["exc_info"]):
                self.write(line)
            self.finish()
        else:
            self.finish("<html><title>%(code)d: %(message)s</title>"
                        "<body>%(code)d: %(message)s</body></html>" % {
                            "code": status_code,
                            "message": self._reason,
                        })

    @property
    def locale(self):
        """The local for the current session.

        Determined by either `get_user_locale`, which you can override to
        set the locale based on, e.g., a user preference stored in a
        database, or `get_browser_locale`, which uses the ``Accept-Language``
        header.
        """
        if not hasattr(self, "_locale"):
            self._locale = self.get_user_locale()
            if not self._locale:
                self._locale = self.get_browser_locale()
                assert self._locale
        return self._locale

    def get_user_locale(self):
        """Override to determine the locale from the authenticated user.

        If None is returned, we fall back to `get_browser_locale()`.

        This method should return a `tornado.locale.Locale` object,
        most likely obtained via a call like ``tornado.locale.get("en")``
        """
        return None

    def get_browser_locale(self, default="en_US"):
        """Determines the user's locale from ``Accept-Language`` header.

        See http://www.w3.org/Protocols/rfc2616/rfc2616-sec14.html#sec14.4
        """
        if "Accept-Language" in self.request.headers:
            languages = self.request.headers["Accept-Language"].split(",")
            locales = []
            for language in languages:
                parts = language.strip().split(";")
                if len(parts) > 1 and parts[1].startswith("q="):
                    try:
                        score = float(parts[1][2:])
                    except (ValueError, TypeError):
                        score = 0.0
                else:
                    score = 1.0
                locales.append((parts[0], score))
            if locales:
                locales.sort(key=lambda pair: pair[1], reverse=True)
                codes = [l[0] for l in locales]
                return locale.get(*codes)
        return locale.get(default)

    @property
    def current_user(self):
        """The authenticated user for this request.

        This is a cached version of `get_current_user`, which you can
        override to set the user based on, e.g., a cookie. If that
        method is not overridden, this method always returns None.

        We lazy-load the current user the first time this method is called
        and cache the result after that.
        """
        if not hasattr(self, "_current_user"):
            self._current_user = self.get_current_user()
        return self._current_user

    @current_user.setter
    def current_user(self, value):
        self._current_user = value

    def get_current_user(self):
        """Override to determine the current user from, e.g., a cookie."""
        return None

    def get_login_url(self):
        """Override to customize the login URL based on the request.

        By default, we use the ``login_url`` application setting.
        """
        self.require_setting("login_url", "@tornado.web.authenticated")
        return self.application.settings["login_url"]

    def get_template_path(self):
        """Override to customize template path for each handler.

        By default, we use the ``template_path`` application setting.
        Return None to load templates relative to the calling file.
        """
        return self.application.settings.get("template_path")

    @property
    def xsrf_token(self):
        """The XSRF-prevention token for the current user/session.

        To prevent cross-site request forgery, we set an '_xsrf' cookie
        and include the same '_xsrf' value as an argument with all POST
        requests. If the two do not match, we reject the form submission
        as a potential forgery.

        See http://en.wikipedia.org/wiki/Cross-site_request_forgery
        """
        if not hasattr(self, "_xsrf_token"):
            token = self.get_cookie("_xsrf")
            if not token:
                token = binascii.b2a_hex(uuid.uuid4().bytes)
                expires_days = 30 if self.current_user else None
                self.set_cookie("_xsrf", token, expires_days=expires_days)
            self._xsrf_token = token
        return self._xsrf_token

    def check_xsrf_cookie(self):
        """Verifies that the ``_xsrf`` cookie matches the ``_xsrf`` argument.

        To prevent cross-site request forgery, we set an ``_xsrf``
        cookie and include the same value as a non-cookie
        field with all ``POST`` requests. If the two do not match, we
        reject the form submission as a potential forgery.

        The ``_xsrf`` value may be set as either a form field named ``_xsrf``
        or in a custom HTTP header named ``X-XSRFToken`` or ``X-CSRFToken``
        (the latter is accepted for compatibility with Django).

        See http://en.wikipedia.org/wiki/Cross-site_request_forgery

        Prior to release 1.1.1, this check was ignored if the HTTP header
        ``X-Requested-With: XMLHTTPRequest`` was present.  This exception
        has been shown to be insecure and has been removed.  For more
        information please see
        http://www.djangoproject.com/weblog/2011/feb/08/security/
        http://weblog.rubyonrails.org/2011/2/8/csrf-protection-bypass-in-ruby-on-rails
        """
        token = (self.get_argument("_xsrf", None) or
                 self.request.headers.get("X-Xsrftoken") or
                 self.request.headers.get("X-Csrftoken"))
        if not token:
            raise HTTPError(403, "'_xsrf' argument missing from POST")
        if self.xsrf_token != token:
            raise HTTPError(403, "XSRF cookie does not match POST argument")

    def xsrf_form_html(self):
        """An HTML ``<input/>`` element to be included with all POST forms.

        It defines the ``_xsrf`` input value, which we check on all POST
        requests to prevent cross-site request forgery. If you have set
        the ``xsrf_cookies`` application setting, you must include this
        HTML within all of your HTML forms.

        In a template, this method should be called with ``{% module
        xsrf_form_html() %}``

        See `check_xsrf_cookie()` above for more information.
        """
        return '<input type="hidden" name="_xsrf" value="' + \
            escape.xhtml_escape(self.xsrf_token) + '"/>'

    def static_url(self, path, include_host=None):
        """Returns a static URL for the given relative static file path.

        This method requires you set the ``static_path`` setting in your
        application (which specifies the root directory of your static
        files).

        We append ``?v=<signature>`` to the returned URL, which makes our
        static file handler set an infinite expiration header on the
        returned content. The signature is based on the content of the
        file.

        By default this method returns URLs relative to the current
        host, but if ``include_host`` is true the URL returned will be
        absolute.  If this handler has an ``include_host`` attribute,
        that value will be used as the default for all `static_url`
        calls that do not pass ``include_host`` as a keyword argument.
        """
        self.require_setting("static_path", "static_url")
        static_handler_class = self.settings.get(
            "static_handler_class", StaticFileHandler)

        if include_host is None:
            include_host = getattr(self, "include_host", False)

        if include_host:
            base = self.request.protocol + "://" + self.request.host
        else:
            base = ""
        return base + static_handler_class.make_static_url(self.settings, path)

    def async_callback(self, callback, *args, **kwargs):
        """Obsolete - catches exceptions from the wrapped function.

        This function is unnecessary since Tornado 1.1.
        """
        if callback is None:
            return None
        if args or kwargs:
            callback = functools.partial(callback, *args, **kwargs)

        def wrapper(*args, **kwargs):
            try:
                return callback(*args, **kwargs)
            except Exception as e:
                if self._headers_written:
                    app_log.error("Exception after headers written",
                                  exc_info=True)
                else:
                    self._handle_request_exception(e)
        return wrapper

    def require_setting(self, name, feature="this feature"):
        """Raises an exception if the given app setting is not defined."""
        if not self.application.settings.get(name):
            raise Exception("You must define the '%s' setting in your "
                            "application to use %s" % (name, feature))

    def reverse_url(self, name, *args):
        """Alias for `Application.reverse_url`."""
        return self.application.reverse_url(name, *args)

    def compute_etag(self):
        """Computes the etag header to be used for this request.

        May be overridden to provide custom etag implementations,
        or may return None to disable tornado's default etag support.
        """
        hasher = hashlib.sha1()
        for part in self._write_buffer:
            hasher.update(part)
        return '"%s"' % hasher.hexdigest()

    def set_etag_header(self):
        """Sets the response's Etag header using ``self.compute_etag()``.

        Note: no header will be set if ``compute_etag()`` returns ``None``.
        """
        etag = self.compute_etag()
        if etag is not None:
            self.set_header("Etag", etag)

    def check_etag_header(self):
        """Checks the ``Etag`` header against requests's ``If-None-Match``.

        Returns ``True`` if the request's Etag matches and a 304 should be
        returned. For example::

            self.set_etag_header()
            if self.check_etag_header():
                self.set_status(304)
                return
        """
        etag = self._headers.get("Etag")
        inm = utf8(self.request.headers.get("If-None-Match", ""))
        return bool(etag and inm and inm.find(etag) >= 0)

    def _stack_context_handle_exception(self, type, value, traceback):
        try:
            # For historical reasons _handle_request_exception only takes
            # the exception value instead of the full triple,
            # so re-raise the exception to ensure that it's in
            # sys.exc_info()
            raise_exc_info((type, value, traceback))
        except Exception:
            self._handle_request_exception(value)
        return True

    def _execute(self, transforms, *args, **kwargs):
        """Executes this request with the given output transforms."""
        self._transforms = transforms
        try:
            if self.request.method not in self.SUPPORTED_METHODS:
                raise HTTPError(405)
            self.path_args = [self.decode_argument(arg) for arg in args]
            self.path_kwargs = dict((k, self.decode_argument(v, name=k))
                                    for (k, v) in kwargs.items())
            # If XSRF cookies are turned on, reject form submissions without
            # the proper cookie
            if self.request.method not in ("GET", "HEAD", "OPTIONS") and \
                    self.application.settings.get("xsrf_cookies"):
                self.check_xsrf_cookie()
            self._when_complete(self.prepare(), self._execute_method)
        except Exception as e:
            self._handle_request_exception(e)

    def _when_complete(self, result, callback):
        try:
            if result is None:
                callback()
            elif isinstance(result, Future):
                if result.done():
                    if result.result() is not None:
                        raise ValueError('Expected None, got %r' % result)
                    callback()
                else:
                    # Delayed import of IOLoop because it's not available
                    # on app engine
                    from tornado.ioloop import IOLoop
                    IOLoop.current().add_future(
                        result, functools.partial(self._when_complete,
                                                  callback=callback))
            else:
                raise ValueError("Expected Future or None, got %r" % result)
        except Exception as e:
            self._handle_request_exception(e)

    def _execute_method(self):
        method = getattr(self, self.request.method.lower())
        self._when_complete(method(*self.path_args, **self.path_kwargs),
                            self._execute_finish)

    def _execute_finish(self):
        if self._auto_finish and not self._finished:
            self.finish()

    def _generate_headers(self):
        reason = self._reason
        lines = [utf8(self.request.version + " " +
                      str(self._status_code) +
                      " " + reason)]
        lines.extend([utf8(n) + b": " + utf8(v) for n, v in self._headers.get_all()])

        if hasattr(self, "_new_cookie"):
            for cookie in self._new_cookie.values():
                lines.append(utf8("Set-Cookie: " + cookie.OutputString(None)))
        return b"\r\n".join(lines) + b"\r\n\r\n"

    def _log(self):
        """Logs the current request.

        Sort of deprecated since this functionality was moved to the
        Application, but left in place for the benefit of existing apps
        that have overridden this method.
        """
        self.application.log_request(self)

    def _request_summary(self):
        return self.request.method + " " + self.request.uri + \
            " (" + self.request.remote_ip + ")"

    def _handle_request_exception(self, e):
        self.log_exception(*sys.exc_info())
        if self._finished:
            # Extra errors after the request has been finished should
            # be logged, but there is no reason to continue to try and
            # send a response.
            return
        if isinstance(e, HTTPError):
            if e.status_code not in httputil.responses and not e.reason:
                gen_log.error("Bad HTTP status code: %d", e.status_code)
                self.send_error(500, exc_info=sys.exc_info())
            else:
                self.send_error(e.status_code, exc_info=sys.exc_info())
        else:
            self.send_error(500, exc_info=sys.exc_info())

    def log_exception(self, typ, value, tb):
        """Override to customize logging of uncaught exceptions.

        By default logs instances of `HTTPError` as warnings without
        stack traces (on the ``tornado.general`` logger), and all
        other exceptions as errors with stack traces (on the
        ``tornado.application`` logger).
        """
        if isinstance(value, HTTPError):
            if value.log_message:
                format = "%d %s: " + value.log_message
                args = ([value.status_code, self._request_summary()] +
                        list(value.args))
                gen_log.warning(format, *args)
        else:
            app_log.error("Uncaught exception %s\n%r", self._request_summary(),
                          self.request, exc_info=(typ, value, tb))

    def _ui_module(self, name, module):
        def render(*args, **kwargs):
            if not hasattr(self, "_active_modules"):
                self._active_modules = {}
            if name not in self._active_modules:
                self._active_modules[name] = module(self)
            rendered = self._active_modules[name].render(*args, **kwargs)
            return rendered
        return render

    def _ui_method(self, method):
        return lambda *args, **kwargs: method(self, *args, **kwargs)

    def _clear_headers_for_304(self):
        # 304 responses should not contain entity headers (defined in
        # http://www.w3.org/Protocols/rfc2616/rfc2616-sec7.html#sec7.1)
        # not explicitly allowed by
        # http://www.w3.org/Protocols/rfc2616/rfc2616-sec10.html#sec10.3.5
        headers = ["Allow", "Content-Encoding", "Content-Language",
                   "Content-Length", "Content-MD5", "Content-Range",
                   "Content-Type", "Last-Modified"]
        for h in headers:
            self.clear_header(h)


def asynchronous(method):
    """Wrap request handler methods with this if they are asynchronous.

    This decorator is unnecessary if the method is also decorated with
    ``@gen.coroutine`` (it is legal but unnecessary to use the two
    decorators together, in which case ``@asynchronous`` must be
    first).

    This decorator should only be applied to the :ref:`HTTP verb
    methods <verbs>`; its behavior is undefined for any other method.
    This decorator does not *make* a method asynchronous; it tells
    the framework that the method *is* asynchronous.  For this decorator
    to be useful the method must (at least sometimes) do something
    asynchronous.

    If this decorator is given, the response is not finished when the
    method returns. It is up to the request handler to call
    `self.finish() <RequestHandler.finish>` to finish the HTTP
    request. Without this decorator, the request is automatically
    finished when the ``get()`` or ``post()`` method returns. Example::

       class MyRequestHandler(web.RequestHandler):
           @web.asynchronous
           def get(self):
              http = httpclient.AsyncHTTPClient()
              http.fetch("http://friendfeed.com/", self._on_download)

           def _on_download(self, response):
              self.write("Downloaded!")
              self.finish()

    """
    # Delay the IOLoop import because it's not available on app engine.
    from tornado.ioloop import IOLoop
    @functools.wraps(method)
    def wrapper(self, *args, **kwargs):
        if self.application._wsgi:
            raise Exception("@asynchronous is not supported for WSGI apps")
        self._auto_finish = False
        with stack_context.ExceptionStackContext(
                self._stack_context_handle_exception):
            result = method(self, *args, **kwargs)
            if isinstance(result, Future):
                # If @asynchronous is used with @gen.coroutine, (but
                # not @gen.engine), we can automatically finish the
                # request when the future resolves.  Additionally,
                # the Future will swallow any exceptions so we need
                # to throw them back out to the stack context to finish
                # the request.
                def future_complete(f):
                    f.result()
                    if not self._finished:
                        self.finish()
                IOLoop.current().add_future(result, future_complete)
            return result
    return wrapper


def removeslash(method):
    """Use this decorator to remove trailing slashes from the request path.

    For example, a request to ``/foo/`` would redirect to ``/foo`` with this
    decorator. Your request handler mapping should use a regular expression
    like ``r'/foo/*'`` in conjunction with using the decorator.
    """
    @functools.wraps(method)
    def wrapper(self, *args, **kwargs):
        if self.request.path.endswith("/"):
            if self.request.method in ("GET", "HEAD"):
                uri = self.request.path.rstrip("/")
                if uri:  # don't try to redirect '/' to ''
                    if self.request.query:
                        uri += "?" + self.request.query
                    self.redirect(uri, permanent=True)
                    return
            else:
                raise HTTPError(404)
        return method(self, *args, **kwargs)
    return wrapper


def addslash(method):
    """Use this decorator to add a missing trailing slash to the request path.

    For example, a request to ``/foo`` would redirect to ``/foo/`` with this
    decorator. Your request handler mapping should use a regular expression
    like ``r'/foo/?'`` in conjunction with using the decorator.
    """
    @functools.wraps(method)
    def wrapper(self, *args, **kwargs):
        if not self.request.path.endswith("/"):
            if self.request.method in ("GET", "HEAD"):
                uri = self.request.path + "/"
                if self.request.query:
                    uri += "?" + self.request.query
                self.redirect(uri, permanent=True)
                return
            raise HTTPError(404)
        return method(self, *args, **kwargs)
    return wrapper


class Application(object):
    """A collection of request handlers that make up a web application.

    Instances of this class are callable and can be passed directly to
    HTTPServer to serve the application::

        application = web.Application([
            (r"/", MainPageHandler),
        ])
        http_server = httpserver.HTTPServer(application)
        http_server.listen(8080)
        ioloop.IOLoop.instance().start()

    The constructor for this class takes in a list of `URLSpec` objects
    or (regexp, request_class) tuples. When we receive requests, we
    iterate over the list in order and instantiate an instance of the
    first request class whose regexp matches the request path.

    Each tuple can contain an optional third element, which should be
    a dictionary if it is present. That dictionary is passed as
    keyword arguments to the contructor of the handler. This pattern
    is used for the `StaticFileHandler` in this example (note that a
    `StaticFileHandler` can be installed automatically with the
    static_path setting described below)::

        application = web.Application([
            (r"/static/(.*)", web.StaticFileHandler, {"path": "/var/www"}),
        ])

    We support virtual hosts with the `add_handlers` method, which takes in
    a host regular expression as the first argument::

        application.add_handlers(r"www\.myhost\.com", [
            (r"/article/([0-9]+)", ArticleHandler),
        ])

    You can serve static files by sending the ``static_path`` setting
    as a keyword argument. We will serve those files from the
    ``/static/`` URI (this is configurable with the
    ``static_url_prefix`` setting), and we will serve ``/favicon.ico``
    and ``/robots.txt`` from the same directory.  A custom subclass of
    `StaticFileHandler` can be specified with the
    ``static_handler_class`` setting.
    """
    def __init__(self, handlers=None, default_host="", transforms=None,
                 wsgi=False, **settings):
        if transforms is None:
            self.transforms = []
            if settings.get("gzip"):
                self.transforms.append(GZipContentEncoding)
            self.transforms.append(ChunkedTransferEncoding)
        else:
            self.transforms = transforms
        self.handlers = []
        self.named_handlers = {}
        self.default_host = default_host
        self.settings = settings
        self.ui_modules = {'linkify': _linkify,
                           'xsrf_form_html': _xsrf_form_html,
                           'Template': TemplateModule,
                           }
        self.ui_methods = {}
        self._wsgi = wsgi
        self._load_ui_modules(settings.get("ui_modules", {}))
        self._load_ui_methods(settings.get("ui_methods", {}))
        if self.settings.get("static_path"):
            path = self.settings["static_path"]
            handlers = list(handlers or [])
            static_url_prefix = settings.get("static_url_prefix",
                                             "/static/")
            static_handler_class = settings.get("static_handler_class",
                                                StaticFileHandler)
            static_handler_args = settings.get("static_handler_args", {})
            static_handler_args['path'] = path
            for pattern in [re.escape(static_url_prefix) + r"(.*)",
                            r"/(favicon\.ico)", r"/(robots\.txt)"]:
                handlers.insert(0, (pattern, static_handler_class,
                                    static_handler_args))
        if handlers:
            self.add_handlers(".*$", handlers)

        # Automatically reload modified modules
        if self.settings.get("debug") and not wsgi:
            from tornado import autoreload
            autoreload.start()

    def listen(self, port, address="", **kwargs):
        """Starts an HTTP server for this application on the given port.

        This is a convenience alias for creating an `.HTTPServer`
        object and calling its listen method.  Keyword arguments not
        supported by `HTTPServer.listen <.TCPServer.listen>` are passed to the
        `.HTTPServer` constructor.  For advanced uses
        (e.g. multi-process mode), do not use this method; create an
        `.HTTPServer` and call its
        `.TCPServer.bind`/`.TCPServer.start` methods directly.

        Note that after calling this method you still need to call
        ``IOLoop.instance().start()`` to start the server.
        """
        # import is here rather than top level because HTTPServer
        # is not importable on appengine
        from tornado.httpserver import HTTPServer
        server = HTTPServer(self, **kwargs)
        server.listen(port, address)

    def add_handlers(self, host_pattern, host_handlers):
        """Appends the given handlers to our handler list.

        Host patterns are processed sequentially in the order they were
        added. All matching patterns will be considered.
        """
        if not host_pattern.endswith("$"):
            host_pattern += "$"
        handlers = []
        # The handlers with the wildcard host_pattern are a special
        # case - they're added in the constructor but should have lower
        # precedence than the more-precise handlers added later.
        # If a wildcard handler group exists, it should always be last
        # in the list, so insert new groups just before it.
        if self.handlers and self.handlers[-1][0].pattern == '.*$':
            self.handlers.insert(-1, (re.compile(host_pattern), handlers))
        else:
            self.handlers.append((re.compile(host_pattern), handlers))

        for spec in host_handlers:
            if isinstance(spec, (tuple, list)):
                assert len(spec) in (2, 3)
                pattern = spec[0]
                handler = spec[1]

                if isinstance(handler, str):
                    # import the Module and instantiate the class
                    # Must be a fully qualified name (module.ClassName)
                    handler = import_object(handler)

                if len(spec) == 3:
                    kwargs = spec[2]
                else:
                    kwargs = {}
                spec = URLSpec(pattern, handler, kwargs)
            handlers.append(spec)
            if spec.name:
                if spec.name in self.named_handlers:
                    app_log.warning(
                        "Multiple handlers named %s; replacing previous value",
                        spec.name)
                self.named_handlers[spec.name] = spec

    def add_transform(self, transform_class):
        self.transforms.append(transform_class)

    def _get_host_handlers(self, request):
        host = request.host.lower().split(':')[0]
        matches = []
        for pattern, handlers in self.handlers:
            if pattern.match(host):
                matches.extend(handlers)
        # Look for default host if not behind load balancer (for debugging)
        if not matches and "X-Real-Ip" not in request.headers:
            for pattern, handlers in self.handlers:
                if pattern.match(self.default_host):
                    matches.extend(handlers)
        return matches or None

    def _load_ui_methods(self, methods):
        if isinstance(methods, types.ModuleType):
            self._load_ui_methods(dict((n, getattr(methods, n))
                                       for n in dir(methods)))
        elif isinstance(methods, list):
            for m in methods:
                self._load_ui_methods(m)
        else:
            for name, fn in methods.items():
                if not name.startswith("_") and hasattr(fn, "__call__") \
                        and name[0].lower() == name[0]:
                    self.ui_methods[name] = fn

    def _load_ui_modules(self, modules):
        if isinstance(modules, types.ModuleType):
            self._load_ui_modules(dict((n, getattr(modules, n))
                                       for n in dir(modules)))
        elif isinstance(modules, list):
            for m in modules:
                self._load_ui_modules(m)
        else:
            assert isinstance(modules, dict)
            for name, cls in modules.items():
                try:
                    if issubclass(cls, UIModule):
                        self.ui_modules[name] = cls
                except TypeError:
                    pass

    def __call__(self, request):
        """Called by HTTPServer to execute the request."""
        transforms = [t(request) for t in self.transforms]
        handler = None
        args = []
        kwargs = {}
        handlers = self._get_host_handlers(request)
        if not handlers:
            handler = RedirectHandler(
                self, request, url="http://" + self.default_host + "/")
        else:
            for spec in handlers:
                match = spec.regex.match(request.path)
                if match:
                    handler = spec.handler_class(self, request, **spec.kwargs)
                    if spec.regex.groups:
                        # None-safe wrapper around url_unescape to handle
                        # unmatched optional groups correctly
                        def unquote(s):
                            if s is None:
                                return s
                            return escape.url_unescape(s, encoding=None,
                                                       plus=False)
                        # Pass matched groups to the handler.  Since
                        # match.groups() includes both named and unnamed groups,
                        # we want to use either groups or groupdict but not both.
                        # Note that args are passed as bytes so the handler can
                        # decide what encoding to use.

                        if spec.regex.groupindex:
                            kwargs = dict(
                                (str(k), unquote(v))
                                for (k, v) in match.groupdict().items())
                        else:
                            args = [unquote(s) for s in match.groups()]
                    break
            if not handler:
                handler = ErrorHandler(self, request, status_code=404)

        # In debug mode, re-compile templates and reload static files on every
        # request so you don't need to restart to see changes
        if self.settings.get("debug"):
            with RequestHandler._template_loader_lock:
                for loader in RequestHandler._template_loaders.values():
                    loader.reset()
            StaticFileHandler.reset()

        handler._execute(transforms, *args, **kwargs)
        return handler

    def reverse_url(self, name, *args):
        """Returns a URL path for handler named ``name``

        The handler must be added to the application as a named `URLSpec`.

        Args will be substituted for capturing groups in the `URLSpec` regex.
        They will be converted to strings if necessary, encoded as utf8,
        and url-escaped.
        """
        if name in self.named_handlers:
            return self.named_handlers[name].reverse(*args)
        raise KeyError("%s not found in named urls" % name)

    def log_request(self, handler):
        """Writes a completed HTTP request to the logs.

        By default writes to the python root logger.  To change
        this behavior either subclass Application and override this method,
        or pass a function in the application settings dictionary as
        ``log_function``.
        """
        if "log_function" in self.settings:
            self.settings["log_function"](handler)
            return
        if handler.get_status() < 400:
            log_method = access_log.info
        elif handler.get_status() < 500:
            log_method = access_log.warning
        else:
            log_method = access_log.error
        request_time = 1000.0 * handler.request.request_time()
        log_method("%d %s %.2fms", handler.get_status(),
                   handler._request_summary(), request_time)


class HTTPError(Exception):
    """An exception that will turn into an HTTP error response.

    Raising an `HTTPError` is a convenient alternative to calling
    `RequestHandler.send_error` since it automatically ends the
    current function.

    :arg int status_code: HTTP status code.  Must be listed in
        `httplib.responses <http.client.responses>` unless the ``reason``
        keyword argument is given.
    :arg string log_message: Message to be written to the log for this error
        (will not be shown to the user unless the `Application` is in debug
        mode).  May contain ``%s``-style placeholders, which will be filled
        in with remaining positional parameters.
    :arg string reason: Keyword-only argument.  The HTTP "reason" phrase
        to pass in the status line along with ``status_code``.  Normally
        determined automatically from ``status_code``, but can be used
        to use a non-standard numeric code.
    """
    def __init__(self, status_code, log_message=None, *args, **kwargs):
        self.status_code = status_code
        self.log_message = log_message
        self.args = args
        self.reason = kwargs.get('reason', None)

    def __str__(self):
        message = "HTTP %d: %s" % (
            self.status_code,
            self.reason or httputil.responses.get(self.status_code, 'Unknown'))
        if self.log_message:
            return message + " (" + (self.log_message % self.args) + ")"
        else:
            return message


class MissingArgumentError(HTTPError):
    """Exception raised by `RequestHandler.get_argument`.

    This is a subclass of `HTTPError`, so if it is uncaught a 400 response
    code will be used instead of 500 (and a stack trace will not be logged).
    """
    def __init__(self, arg_name):
        super(MissingArgumentError, self).__init__(
            400, 'Missing argument %s' % arg_name)
        self.arg_name = arg_name


class ErrorHandler(RequestHandler):
    """Generates an error response with ``status_code`` for all requests."""
    def initialize(self, status_code):
        self.set_status(status_code)

    def prepare(self):
        raise HTTPError(self._status_code)

    def check_xsrf_cookie(self):
        # POSTs to an ErrorHandler don't actually have side effects,
        # so we don't need to check the xsrf token.  This allows POSTs
        # to the wrong url to return a 404 instead of 403.
        pass


class RedirectHandler(RequestHandler):
    """Redirects the client to the given URL for all GET requests.

    You should provide the keyword argument ``url`` to the handler, e.g.::

        application = web.Application([
            (r"/oldpath", web.RedirectHandler, {"url": "/newpath"}),
        ])
    """
    def initialize(self, url, permanent=True):
        self._url = url
        self._permanent = permanent

    def get(self):
        self.redirect(self._url, permanent=self._permanent)


class StaticFileHandler(RequestHandler):
    """A simple handler that can serve static content from a directory.

    To map a path to this handler for a static data directory ``/var/www``,
    you would add a line to your application like::

        application = web.Application([
            (r"/static/(.*)", web.StaticFileHandler, {"path": "/var/www"}),
        ])

    The handler constructor requires a ``path`` argument, which specifies the
    local root directory of the content to be served.

    Note that a capture group in the regex is required to parse the value for
    the ``path`` argument to the get() method (different than the constructor
    argument above); see `URLSpec` for details.

    To support aggressive browser caching, if the argument ``v`` is given
    with the path, we set an infinite HTTP expiration header. So, if you
    want browsers to cache a file indefinitely, send them to, e.g.,
    ``/static/images/myimage.png?v=xxx``. Override `get_cache_time` method for
    more fine-grained cache control.
    """
    CACHE_MAX_AGE = 86400 * 365 * 10  # 10 years

    _static_hashes = {}
    _lock = threading.Lock()  # protects _static_hashes

    def initialize(self, path, default_filename=None):
        self.root = os.path.abspath(path) + os.path.sep
        self.default_filename = default_filename

    @classmethod
    def reset(cls):
        with cls._lock:
            cls._static_hashes = {}

    def head(self, path):
        self.get(path, include_body=False)

    def get(self, path, include_body=True):
        path = self.parse_url_path(path)
        if not self.set_headers(path):
            return

        body = self.get_content(path)
        if not body:
            return

        hasher = hashlib.sha1()
        hasher.update(body)
        self.set_header("Etag", '"%s"' % hasher.hexdigest())
        if include_body:
            self.write(body)
        else:
            assert self.request.method == "HEAD"
            self.set_header("Content-Length", len(body))

    def on_finish(self):
        # Cleanup the cached computation of the absolute path associated with
        # the requested resource. This is crucial in order to ensure accurate
        # responses in upcoming requests which would otherwise utilize the same
        # absolute path as the initial one - which would be chaotic.
        self._abspath = None

    def get_absolute_path(self, path):
        """Retrieve the absolute path on the filesystem where the resource
        corresponding to the given URL ``path`` can be found.

        This method also handles the validation of the given path and ensures
        resources outside of the static directory cannot be accessed.
        """
        # In case the ``_abspath`` attribute exists and contains a value
        # other than None the abspath has already been computed and verified.
        # It can be returned instantly in order to avoid recomputation.
        abspath = getattr(self, '_abspath', None)
        if abspath is not None:
            return abspath

        abspath = os.path.abspath(os.path.join(self.root, path))
        # os.path.abspath strips a trailing /
        # it needs to be temporarily added back for requests to root/
        if not (abspath + os.path.sep).startswith(self.root):
            raise HTTPError(403, "%s is not in root static directory", path)
        if os.path.isdir(abspath) and self.default_filename is not None:
            # need to look at the request.path here for when path is empty
            # but there is some prefix to the path that was already
            # trimmed by the routing
            if not self.request.path.endswith("/"):
                self.redirect(self.request.path + "/")
                return
            abspath = os.path.join(abspath, self.default_filename)
        if not os.path.exists(abspath):
            raise HTTPError(404)
        if not os.path.isfile(abspath):
            raise HTTPError(403, "%s is not a file", path)

        self._abspath = abspath
        return abspath

    def set_headers(self, path):
        """Set the response headers in order to ensure that client browsers
        will cache the requested resource and not proceed to retrieve its content
        in the case of a 304 response.
        """
        abspath = self.get_absolute_path(path)
        stat_result = os.stat(abspath)
        modified = datetime.datetime.utcfromtimestamp(stat_result[stat.ST_MTIME])

        self.set_header("Last-Modified", modified)

        mime_type, encoding = mimetypes.guess_type(abspath)
        if mime_type:
            self.set_header("Content-Type", mime_type)

        cache_time = self.get_cache_time(path, modified, mime_type)

        if cache_time > 0:
            self.set_header("Expires", datetime.datetime.utcnow() +
                            datetime.timedelta(seconds=cache_time))
            self.set_header("Cache-Control", "max-age=" + str(cache_time))

        self.set_extra_headers(path)

        # Check the If-Modified-Since, and don't send the result if the
        # content has not been modified
        ims_value = self.request.headers.get("If-Modified-Since")
        if ims_value is not None:
            date_tuple = email.utils.parsedate(ims_value)
            if_since = datetime.datetime(*date_tuple[:6])
            if if_since >= modified:
                self.set_status(304)
                return False

<<<<<<< HEAD
        self.set_etag_header()
        if self.check_etag_header():
            self.set_status(304)
            return

        self.set_header("Accept-Ranges", "bytes")
        request_range = None
        range_header = self.request.headers.get("Range")
        if range_header:
            request_range = httputil.parse_request_range(range_header)
            if not request_range:
                # 416: Range Not Satisfiable
                self.set_status(416)
                self.set_header("Content-Type", "text/plain")
                self.write(utf8("The provided Range header is not valid: %r\n"
                                "Note: multiple ranges are not supported."
                                 %(range_header, )))
                return

        with open(abspath, "rb") as file:
            data = file.read()
            if request_range:
                # 206: Partial Content
                self.set_status(206)
                content_range = httputil.get_content_range(data, request_range)
                self.set_header("Content-Range", content_range)
                data = data[request_range]
            if include_body:
                self.write(data)
            else:
                assert self.request.method == "HEAD"
                self.set_header("Content-Length", len(data))
=======
        return True

    def get_content(self, path):
        """Retrieve the content of the requested resource which is located
        at the given absolute ``path``.
        """
        abspath = self.get_absolute_path(path)
        with open(abspath, "rb") as file:
            return file.read()
        return None
>>>>>>> 38cccf8e

    def set_extra_headers(self, path):
        """For subclass to add extra headers to the response"""
        pass

    def get_cache_time(self, path, modified, mime_type):
        """Override to customize cache control behavior.

        Return a positive number of seconds to make the result
        cacheable for that amount of time or 0 to mark resource as
        cacheable for an unspecified amount of time (subject to
        browser heuristics).

        By default returns cache expiry of 10 years for resources requested
        with ``v`` argument.
        """
        return self.CACHE_MAX_AGE if "v" in self.request.arguments else 0

    @classmethod
    def make_static_url(cls, settings, path):
        """Constructs a versioned url for the given path.

        This method may be overridden in subclasses (but note that it is
        a class method rather than an instance method).

        ``settings`` is the `Application.settings` dictionary.  ``path``
        is the static path being requested.  The url returned should be
        relative to the current host.
        """
        static_url_prefix = settings.get('static_url_prefix', '/static/')
        version_hash = cls.get_version(settings, path)
        if version_hash:
            return static_url_prefix + path + "?v=" + version_hash
        return static_url_prefix + path

    @classmethod
    def get_version(cls, settings, path):
        """Generate the version string to be used in static URLs.

        This method may be overridden in subclasses (but note that it
        is a class method rather than a static method).  The default
        implementation uses a hash of the file's contents.

        ``settings`` is the `Application.settings` dictionary and ``path``
        is the relative location of the requested asset on the filesystem.
        The returned value should be a string, or ``None`` if no version
        could be determined.
        """
        abs_path = os.path.join(settings["static_path"], path)
        with cls._lock:
            hashes = cls._static_hashes
            if abs_path not in hashes:
                try:
                    f = open(abs_path, "rb")
                    hashes[abs_path] = hashlib.md5(f.read()).hexdigest()
                    f.close()
                except Exception:
                    gen_log.error("Could not open static file %r", path)
                    hashes[abs_path] = None
            hsh = hashes.get(abs_path)
            if hsh:
                return hsh
        return None

    def parse_url_path(self, url_path):
        """Converts a static URL path into a filesystem path.

        ``url_path`` is the path component of the URL with
        ``static_url_prefix`` removed.  The return value should be
        filesystem path relative to ``static_path``.
        """
        if os.path.sep != "/":
            url_path = url_path.replace("/", os.path.sep)
        return url_path

    def compute_etag(self):
        # Note: compute the etag for static files using get_version so that the
        # entire file is always considered, even when the request includes a
        # Range header, so the response will only be a portion of the file.
        version_hash = self.get_version(self.settings, self.path_args[0])
        if not version_hash:
            return None
        return '"%s"' %(version_hash, )


class FallbackHandler(RequestHandler):
    """A `RequestHandler` that wraps another HTTP server callback.

    The fallback is a callable object that accepts an
    `~.httpserver.HTTPRequest`, such as an `Application` or
    `tornado.wsgi.WSGIContainer`.  This is most useful to use both
    Tornado ``RequestHandlers`` and WSGI in the same server.  Typical
    usage::

        wsgi_app = tornado.wsgi.WSGIContainer(
            django.core.handlers.wsgi.WSGIHandler())
        application = tornado.web.Application([
            (r"/foo", FooHandler),
            (r".*", FallbackHandler, dict(fallback=wsgi_app),
        ])
    """
    def initialize(self, fallback):
        self.fallback = fallback

    def prepare(self):
        self.fallback(self.request)
        self._finished = True


class OutputTransform(object):
    """A transform modifies the result of an HTTP request (e.g., GZip encoding)

    A new transform instance is created for every request. See the
    ChunkedTransferEncoding example below if you want to implement a
    new Transform.
    """
    def __init__(self, request):
        pass

    def transform_first_chunk(self, status_code, headers, chunk, finishing):
        return status_code, headers, chunk

    def transform_chunk(self, chunk, finishing):
        return chunk


class GZipContentEncoding(OutputTransform):
    """Applies the gzip content encoding to the response.

    See http://www.w3.org/Protocols/rfc2616/rfc2616-sec14.html#sec14.11
    """
    CONTENT_TYPES = set([
        "text/plain", "text/html", "text/css", "text/xml", "application/javascript",
        "application/x-javascript", "application/xml", "application/atom+xml",
        "text/javascript", "application/json", "application/xhtml+xml"])
    MIN_LENGTH = 5

    def __init__(self, request):
        self._gzipping = request.supports_http_1_1() and \
            "gzip" in request.headers.get("Accept-Encoding", "")

    def transform_first_chunk(self, status_code, headers, chunk, finishing):
        if 'Vary' in headers:
            headers['Vary'] += b', Accept-Encoding'
        else:
            headers['Vary'] = b'Accept-Encoding'
        if self._gzipping:
            ctype = _unicode(headers.get("Content-Type", "")).split(";")[0]
            self._gzipping = (ctype in self.CONTENT_TYPES) and \
                (not finishing or len(chunk) >= self.MIN_LENGTH) and \
                (finishing or "Content-Length" not in headers) and \
                ("Content-Encoding" not in headers)
        if self._gzipping:
            headers["Content-Encoding"] = "gzip"
            self._gzip_value = BytesIO()
            self._gzip_file = gzip.GzipFile(mode="w", fileobj=self._gzip_value)
            chunk = self.transform_chunk(chunk, finishing)
            if "Content-Length" in headers:
                headers["Content-Length"] = str(len(chunk))
        return status_code, headers, chunk

    def transform_chunk(self, chunk, finishing):
        if self._gzipping:
            self._gzip_file.write(chunk)
            if finishing:
                self._gzip_file.close()
            else:
                self._gzip_file.flush()
            chunk = self._gzip_value.getvalue()
            self._gzip_value.truncate(0)
            self._gzip_value.seek(0)
        return chunk


class ChunkedTransferEncoding(OutputTransform):
    """Applies the chunked transfer encoding to the response.

    See http://www.w3.org/Protocols/rfc2616/rfc2616-sec3.html#sec3.6.1
    """
    def __init__(self, request):
        self._chunking = request.supports_http_1_1()

    def transform_first_chunk(self, status_code, headers, chunk, finishing):
        # 304 responses have no body (not even a zero-length body), and so
        # should not have either Content-Length or Transfer-Encoding headers.
        if self._chunking and status_code != 304:
            # No need to chunk the output if a Content-Length is specified
            if "Content-Length" in headers or "Transfer-Encoding" in headers:
                self._chunking = False
            else:
                headers["Transfer-Encoding"] = "chunked"
                chunk = self.transform_chunk(chunk, finishing)
        return status_code, headers, chunk

    def transform_chunk(self, block, finishing):
        if self._chunking:
            # Don't write out empty chunks because that means END-OF-STREAM
            # with chunked encoding
            if block:
                block = utf8("%x" % len(block)) + b"\r\n" + block + b"\r\n"
            if finishing:
                block += b"0\r\n\r\n"
        return block


def authenticated(method):
    """Decorate methods with this to require that the user be logged in.

    If the user is not logged in, they will be redirected to the configured
    `login url <RequestHandler.get_login_url>`.
    """
    @functools.wraps(method)
    def wrapper(self, *args, **kwargs):
        if not self.current_user:
            if self.request.method in ("GET", "HEAD"):
                url = self.get_login_url()
                if "?" not in url:
                    if urlparse.urlsplit(url).scheme:
                        # if login url is absolute, make next absolute too
                        next_url = self.request.full_url()
                    else:
                        next_url = self.request.uri
                    url += "?" + urlencode(dict(next=next_url))
                self.redirect(url)
                return
            raise HTTPError(403)
        return method(self, *args, **kwargs)
    return wrapper


class UIModule(object):
    """A re-usable, modular UI unit on a page.

    UI modules often execute additional queries, and they can include
    additional CSS and JavaScript that will be included in the output
    page, which is automatically inserted on page render.
    """
    def __init__(self, handler):
        self.handler = handler
        self.request = handler.request
        self.ui = handler.ui
        self.current_user = handler.current_user
        self.locale = handler.locale

    def render(self, *args, **kwargs):
        """Overridden in subclasses to return this module's output."""
        raise NotImplementedError()

    def embedded_javascript(self):
        """Returns a JavaScript string that will be embedded in the page."""
        return None

    def javascript_files(self):
        """Returns a list of JavaScript files required by this module."""
        return None

    def embedded_css(self):
        """Returns a CSS string that will be embedded in the page."""
        return None

    def css_files(self):
        """Returns a list of CSS files required by this module."""
        return None

    def html_head(self):
        """Returns a CSS string that will be put in the <head/> element"""
        return None

    def html_body(self):
        """Returns an HTML string that will be put in the <body/> element"""
        return None

    def render_string(self, path, **kwargs):
        """Renders a template and returns it as a string."""
        return self.handler.render_string(path, **kwargs)


class _linkify(UIModule):
    def render(self, text, **kwargs):
        return escape.linkify(text, **kwargs)


class _xsrf_form_html(UIModule):
    def render(self):
        return self.handler.xsrf_form_html()


class TemplateModule(UIModule):
    """UIModule that simply renders the given template.

    {% module Template("foo.html") %} is similar to {% include "foo.html" %},
    but the module version gets its own namespace (with kwargs passed to
    Template()) instead of inheriting the outer template's namespace.

    Templates rendered through this module also get access to UIModule's
    automatic javascript/css features.  Simply call set_resources
    inside the template and give it keyword arguments corresponding to
    the methods on UIModule: {{ set_resources(js_files=static_url("my.js")) }}
    Note that these resources are output once per template file, not once
    per instantiation of the template, so they must not depend on
    any arguments to the template.
    """
    def __init__(self, handler):
        super(TemplateModule, self).__init__(handler)
        # keep resources in both a list and a dict to preserve order
        self._resource_list = []
        self._resource_dict = {}

    def render(self, path, **kwargs):
        def set_resources(**kwargs):
            if path not in self._resource_dict:
                self._resource_list.append(kwargs)
                self._resource_dict[path] = kwargs
            else:
                if self._resource_dict[path] != kwargs:
                    raise ValueError("set_resources called with different "
                                     "resources for the same template")
            return ""
        return self.render_string(path, set_resources=set_resources,
                                  **kwargs)

    def _get_resources(self, key):
        return (r[key] for r in self._resource_list if key in r)

    def embedded_javascript(self):
        return "\n".join(self._get_resources("embedded_javascript"))

    def javascript_files(self):
        result = []
        for f in self._get_resources("javascript_files"):
            if isinstance(f, (unicode_type, bytes_type)):
                result.append(f)
            else:
                result.extend(f)
        return result

    def embedded_css(self):
        return "\n".join(self._get_resources("embedded_css"))

    def css_files(self):
        result = []
        for f in self._get_resources("css_files"):
            if isinstance(f, (unicode_type, bytes_type)):
                result.append(f)
            else:
                result.extend(f)
        return result

    def html_head(self):
        return "".join(self._get_resources("html_head"))

    def html_body(self):
        return "".join(self._get_resources("html_body"))


class _UIModuleNamespace(object):
    """Lazy namespace which creates UIModule proxies bound to a handler."""
    def __init__(self, handler, ui_modules):
        self.handler = handler
        self.ui_modules = ui_modules

    def __getitem__(self, key):
        return self.handler._ui_module(key, self.ui_modules[key])

    def __getattr__(self, key):
        try:
            return self[key]
        except KeyError as e:
            raise AttributeError(str(e))


class URLSpec(object):
    """Specifies mappings between URLs and handlers."""
    def __init__(self, pattern, handler_class, kwargs=None, name=None):
        """Parameters:

        * ``pattern``: Regular expression to be matched.  Any groups
          in the regex will be passed in to the handler's get/post/etc
          methods as arguments.

        * ``handler_class``: `RequestHandler` subclass to be invoked.

        * ``kwargs`` (optional): A dictionary of additional arguments
          to be passed to the handler's constructor.

        * ``name`` (optional): A name for this handler.  Used by
          `Application.reverse_url`.
        """
        if not pattern.endswith('$'):
            pattern += '$'
        self.regex = re.compile(pattern)
        assert len(self.regex.groupindex) in (0, self.regex.groups), \
            ("groups in url regexes must either be all named or all "
             "positional: %r" % self.regex.pattern)
        self.handler_class = handler_class
        self.kwargs = kwargs or {}
        self.name = name
        self._path, self._group_count = self._find_groups()

    def __repr__(self):
        return '%s(%r, %s, kwargs=%r, name=%r)' % \
            (self.__class__.__name__, self.regex.pattern,
             self.handler_class, self.kwargs, self.name)

    def _find_groups(self):
        """Returns a tuple (reverse string, group count) for a url.

        For example: Given the url pattern /([0-9]{4})/([a-z-]+)/, this method
        would return ('/%s/%s/', 2).
        """
        pattern = self.regex.pattern
        if pattern.startswith('^'):
            pattern = pattern[1:]
        if pattern.endswith('$'):
            pattern = pattern[:-1]

        if self.regex.groups != pattern.count('('):
            # The pattern is too complicated for our simplistic matching,
            # so we can't support reversing it.
            return (None, None)

        pieces = []
        for fragment in pattern.split('('):
            if ')' in fragment:
                paren_loc = fragment.index(')')
                if paren_loc >= 0:
                    pieces.append('%s' + fragment[paren_loc + 1:])
            else:
                pieces.append(fragment)

        return (''.join(pieces), self.regex.groups)

    def reverse(self, *args):
        assert self._path is not None, \
            "Cannot reverse url regex " + self.regex.pattern
        assert len(args) == self._group_count, "required number of arguments "\
            "not found"
        if not len(args):
            return self._path
        converted_args = []
        for a in args:
            if not isinstance(a, (unicode_type, bytes_type)):
                a = str(a)
            converted_args.append(escape.url_escape(utf8(a), plus=False))
        return self._path % tuple(converted_args)

url = URLSpec


if hasattr(hmac, 'compare_digest'):  # python 3.3
    _time_independent_equals = hmac.compare_digest
else:
    def _time_independent_equals(a, b):
        if len(a) != len(b):
            return False
        result = 0
        if isinstance(a[0], int):  # python3 byte strings
            for x, y in zip(a, b):
                result |= x ^ y
        else:  # python2
            for x, y in zip(a, b):
                result |= ord(x) ^ ord(y)
        return result == 0


def create_signed_value(secret, name, value):
    timestamp = utf8(str(int(time.time())))
    value = base64.b64encode(utf8(value))
    signature = _create_signature(secret, name, value, timestamp)
    value = b"|".join([value, timestamp, signature])
    return value


def decode_signed_value(secret, name, value, max_age_days=31):
    if not value:
        return None
    parts = utf8(value).split(b"|")
    if len(parts) != 3:
        return None
    signature = _create_signature(secret, name, parts[0], parts[1])
    if not _time_independent_equals(parts[2], signature):
        gen_log.warning("Invalid cookie signature %r", value)
        return None
    timestamp = int(parts[1])
    if timestamp < time.time() - max_age_days * 86400:
        gen_log.warning("Expired cookie %r", value)
        return None
    if timestamp > time.time() + 31 * 86400:
        # _cookie_signature does not hash a delimiter between the
        # parts of the cookie, so an attacker could transfer trailing
        # digits from the payload to the timestamp without altering the
        # signature.  For backwards compatibility, sanity-check timestamp
        # here instead of modifying _cookie_signature.
        gen_log.warning("Cookie timestamp in future; possible tampering %r", value)
        return None
    if parts[1].startswith(b"0"):
        gen_log.warning("Tampered cookie %r", value)
        return None
    try:
        return base64.b64decode(parts[0])
    except Exception:
        return None


def _create_signature(secret, *parts):
    hash = hmac.new(utf8(secret), digestmod=hashlib.sha1)
    for part in parts:
        hash.update(utf8(part))
    return utf8(hash.hexdigest())<|MERGE_RESOLUTION|>--- conflicted
+++ resolved
@@ -1736,14 +1736,39 @@
         if not body:
             return
 
-        hasher = hashlib.sha1()
-        hasher.update(body)
-        self.set_header("Etag", '"%s"' % hasher.hexdigest())
-        if include_body:
-            self.write(body)
-        else:
-            assert self.request.method == "HEAD"
-            self.set_header("Content-Length", len(body))
+        self.set_etag_header()
+        if self.check_etag_header():
+            self.set_status(304)
+            return
+
+        self.set_header("Accept-Ranges", "bytes")
+        request_range = None
+        range_header = self.request.headers.get("Range")
+        if range_header:
+            request_range = httputil.parse_request_range(range_header)
+            if not request_range:
+                # 416: Range Not Satisfiable
+                self.set_status(416)
+                self.set_header("Content-Type", "text/plain")
+                self.write(utf8("The provided Range header is not valid: %r\n"
+                                "Note: multiple ranges are not supported."
+                                 %(range_header, )))
+                return
+
+        with open(self.get_absolute_path(path), "rb") as file:
+            data = file.read()
+            if request_range:
+                # 206: Partial Content
+                self.set_status(206)
+                content_range = httputil.get_content_range(data, request_range)
+                self.set_header("Content-Range", content_range)
+                data = data[request_range]
+            if include_body:
+                self.write(data)
+            else:
+                assert self.request.method == "HEAD"
+                self.set_header("Content-Length", len(data))
+
 
     def on_finish(self):
         # Cleanup the cached computation of the absolute path associated with
@@ -1820,41 +1845,6 @@
             if if_since >= modified:
                 self.set_status(304)
                 return False
-
-<<<<<<< HEAD
-        self.set_etag_header()
-        if self.check_etag_header():
-            self.set_status(304)
-            return
-
-        self.set_header("Accept-Ranges", "bytes")
-        request_range = None
-        range_header = self.request.headers.get("Range")
-        if range_header:
-            request_range = httputil.parse_request_range(range_header)
-            if not request_range:
-                # 416: Range Not Satisfiable
-                self.set_status(416)
-                self.set_header("Content-Type", "text/plain")
-                self.write(utf8("The provided Range header is not valid: %r\n"
-                                "Note: multiple ranges are not supported."
-                                 %(range_header, )))
-                return
-
-        with open(abspath, "rb") as file:
-            data = file.read()
-            if request_range:
-                # 206: Partial Content
-                self.set_status(206)
-                content_range = httputil.get_content_range(data, request_range)
-                self.set_header("Content-Range", content_range)
-                data = data[request_range]
-            if include_body:
-                self.write(data)
-            else:
-                assert self.request.method == "HEAD"
-                self.set_header("Content-Length", len(data))
-=======
         return True
 
     def get_content(self, path):
@@ -1865,7 +1855,6 @@
         with open(abspath, "rb") as file:
             return file.read()
         return None
->>>>>>> 38cccf8e
 
     def set_extra_headers(self, path):
         """For subclass to add extra headers to the response"""
