#!/usr/bin/env python
from __future__ import with_statement

from tornado.escape import utf8, _unicode
from tornado.httpclient import HTTPRequest, HTTPResponse, HTTPError, AsyncHTTPClient
from tornado.httputil import HTTPHeaders
from tornado.ioloop import IOLoop
from tornado.iostream import IOStream, SSLIOStream
from tornado import stack_context
from tornado.util import b

import base64
import collections
import contextlib
import copy
import errno
import functools
import logging
import os.path
import re
import socket
import time
import urlparse
import zlib

try:
    from io import BytesIO  # python 3
except ImportError:
    from cStringIO import StringIO as BytesIO  # python 2

try:
    import ssl # python 2.6+
except ImportError:
    ssl = None

_DEFAULT_CA_CERTS = os.path.dirname(__file__) + '/ca-certificates.crt'

class SimpleAsyncHTTPClient(AsyncHTTPClient):
    """Non-blocking HTTP client with no external dependencies.

    This class implements an HTTP 1.1 client on top of Tornado's IOStreams.
    It does not currently implement all applicable parts of the HTTP
    specification, but it does enough to work with major web service APIs
    (mostly tested against the Twitter API so far).

    This class has not been tested extensively in production and
    should be considered somewhat experimental as of the release of
    tornado 1.2.  It is intended to become the default AsyncHTTPClient
    implementation in a future release.  It may either be used
    directly, or to facilitate testing of this class with an existing
    application, setting the environment variable
    USE_SIMPLE_HTTPCLIENT=1 will cause this class to transparently
    replace tornado.httpclient.AsyncHTTPClient.

    Some features found in the curl-based AsyncHTTPClient are not yet
    supported.  In particular, proxies are not supported, connections
    are not reused, and callers cannot select the network interface to be 
    used.

    Python 2.6 or higher is required for HTTPS support.  Users of Python 2.5
    should use the curl-based AsyncHTTPClient if HTTPS support is required.

    """
    def initialize(self, io_loop=None, max_clients=10,
                   max_simultaneous_connections=None,
                   hostname_mapping=None):
        """Creates a AsyncHTTPClient.

        Only a single AsyncHTTPClient instance exists per IOLoop
        in order to provide limitations on the number of pending connections.
        force_instance=True may be used to suppress this behavior.

        max_clients is the number of concurrent requests that can be in
        progress.  max_simultaneous_connections has no effect and is accepted
        only for compatibility with the curl-based AsyncHTTPClient.  Note
        that these arguments are only used when the client is first created,
        and will be ignored when an existing client is reused.

        hostname_mapping is a dictionary mapping hostnames to IP addresses.
        It can be used to make local DNS changes when modifying system-wide
        settings like /etc/hosts is not possible or desirable (e.g. in
        unittests).
        """
        self.io_loop = io_loop
        self.max_clients = max_clients
        self.queue = collections.deque()
        self.active = {}
        self.hostname_mapping = hostname_mapping

    def fetch(self, request, callback, **kwargs):
        if not isinstance(request, HTTPRequest):
            request = HTTPRequest(url=request, **kwargs)
        if not isinstance(request.headers, HTTPHeaders):
            request.headers = HTTPHeaders(request.headers)
        callback = stack_context.wrap(callback)
        self.queue.append((request, callback))
        self._process_queue()
        if self.queue:
            logging.debug("max_clients limit reached, request queued. "
                          "%d active, %d queued requests." % (
                    len(self.active), len(self.queue)))

    def _process_queue(self):
        with stack_context.NullContext():
            while self.queue and len(self.active) < self.max_clients:
                request, callback = self.queue.popleft()
                key = object()
                self.active[key] = (request, callback)
                _HTTPConnection(self.io_loop, self, request,
                                functools.partial(self._on_fetch_complete,
                                                  key, callback))

    def _on_fetch_complete(self, key, callback, response):
        del self.active[key]
        callback(response)
        self._process_queue()



class _HTTPConnection(object):
    _SUPPORTED_METHODS = set(["GET", "HEAD", "POST", "PUT", "DELETE"])

    def __init__(self, io_loop, client, request, callback):
        self.start_time = time.time()
        self.io_loop = io_loop
        self.client = client
        self.request = request
        self.callback = callback
        self.code = None
        self.headers = None
        self.chunks = None
        self._decompressor = None
        # Timeout handle returned by IOLoop.add_timeout
        self._timeout = None
        with stack_context.StackContext(self.cleanup):
<<<<<<< HEAD
            parsed = urlparse.urlsplit(_unicode(self.request.url))
            if ":" in parsed.netloc:
                host, _, port = parsed.netloc.partition(":")
                port = int(port)
            else:
                host = parsed.netloc
=======
            parsed = urlparse.urlsplit(self.request.url)
            host = parsed.hostname
            if parsed.port is None:
>>>>>>> b6c4d6d2
                port = 443 if parsed.scheme == "https" else 80
            else:
                port = parsed.port
            if self.client.hostname_mapping is not None:
                host = self.client.hostname_mapping.get(host, host)

            if parsed.scheme == "https":
                ssl_options = {}
                if request.validate_cert:
                    ssl_options["cert_reqs"] = ssl.CERT_REQUIRED
                if request.ca_certs is not None:
                    ssl_options["ca_certs"] = request.ca_certs
                else:
                    ssl_options["ca_certs"] = _DEFAULT_CA_CERTS
                self.stream = SSLIOStream(socket.socket(),
                                          io_loop=self.io_loop,
                                          ssl_options=ssl_options)
            else:
                self.stream = IOStream(socket.socket(),
                                       io_loop=self.io_loop)
            timeout = min(request.connect_timeout, request.request_timeout)
            if timeout:
                self._connect_timeout = self.io_loop.add_timeout(
                    self.start_time + timeout,
                    self._on_timeout)
            self.stream.set_close_callback(self._on_close)
            self.stream.connect((host, port),
                                functools.partial(self._on_connect, parsed))

    def _on_timeout(self):
        self._timeout = None
        if self.callback is not None:
            self.callback(HTTPResponse(self.request, 599,
                                       error=HTTPError(599, "Timeout")))
            self.callback = None
        self.stream.close()

    def _on_connect(self, parsed):
        if self._timeout is not None:
            self.io_loop.remove_callback(self._timeout)
            self._timeout = None
        if self.request.request_timeout:
            self._timeout = self.io_loop.add_timeout(
                self.start_time + self.request.request_timeout,
                self._on_timeout)
        if (self.request.validate_cert and
            isinstance(self.stream, SSLIOStream)):
            match_hostname(self.stream.socket.getpeercert(),
                           parsed.hostname)
        if (self.request.method not in self._SUPPORTED_METHODS and
            not self.request.allow_nonstandard_methods):
            raise KeyError("unknown method %s" % self.request.method)
        for key in ('network_interface',
                    'proxy_host', 'proxy_port',
                    'proxy_username', 'proxy_password'):
            if getattr(self.request, key, None):
                raise NotImplementedError('%s not supported' % key)
        if "Host" not in self.request.headers:
            self.request.headers["Host"] = parsed.netloc
<<<<<<< HEAD
        if self.request.auth_username:
            auth = utf8(self.request.auth_username) + b(":") + \
                utf8(self.request.auth_password)
            self.request.headers["Authorization"] = \
                b("Basic ") + base64.b64encode(auth)
=======
        username, password = None, None
        if parsed.username is not None:
            username, password = parsed.username, parsed.password
        elif self.request.auth_username is not None:
            username = self.request.auth_username
            password = self.request.auth_password
        if username is not None:
            auth = "%s:%s" % (username, password)
            self.request.headers["Authorization"] = ("Basic %s" %
                                                     base64.b64encode(auth))
>>>>>>> b6c4d6d2
        if self.request.user_agent:
            self.request.headers["User-Agent"] = self.request.user_agent
        has_body = self.request.method in ("POST", "PUT")
        if has_body:
            assert self.request.body is not None
            self.request.headers["Content-Length"] = str(len(
                self.request.body))
        else:
            assert self.request.body is None
        if (self.request.method == "POST" and
            "Content-Type" not in self.request.headers):
            self.request.headers["Content-Type"] = "application/x-www-form-urlencoded"
        if self.request.use_gzip:
            self.request.headers["Accept-Encoding"] = "gzip"
        req_path = ((parsed.path or '/') +
                (('?' + parsed.query) if parsed.query else ''))
        request_lines = [utf8("%s %s HTTP/1.1" % (self.request.method,
                                                  req_path))]
        for k, v in self.request.headers.get_all():
<<<<<<< HEAD
            request_lines.append(utf8(k) + b(": ") + utf8(v))
        self.stream.write(b("\r\n").join(request_lines) + b("\r\n\r\n"))
=======
            line = "%s: %s" % (k, v)
            if '\n' in line:
                raise ValueError('Newline in header: ' + repr(line))
            request_lines.append(line)
        self.stream.write("\r\n".join(request_lines) + "\r\n\r\n")
>>>>>>> b6c4d6d2
        if has_body:
            self.stream.write(utf8(self.request.body))
        self.stream.read_until(b("\r\n\r\n"), self._on_headers)

    @contextlib.contextmanager
    def cleanup(self):
        try:
            yield
        except Exception, e:
            logging.warning("uncaught exception", exc_info=True)
            if self.callback is not None:
                callback = self.callback
                self.callback = None
                callback(HTTPResponse(self.request, 599, error=e))

    def _on_close(self):
        if self.callback is not None:
            callback = self.callback
            self.callback = None
            callback(HTTPResponse(self.request, 599,
                                  error=HTTPError(599, "Connection closed")))

    def _on_headers(self, data):
        data = data.decode("latin1")
        first_line, _, header_data = data.partition("\r\n")
        match = re.match("HTTP/1.[01] ([0-9]+) .*", first_line)
        assert match
        self.code = int(match.group(1))
        self.headers = HTTPHeaders.parse(header_data)
        if self.request.header_callback is not None:
            for k, v in self.headers.get_all():
                self.request.header_callback("%s: %s\r\n" % (k, v))
        if (self.request.use_gzip and
            self.headers.get("Content-Encoding") == "gzip"):
            # Magic parameter makes zlib module understand gzip header
            # http://stackoverflow.com/questions/1838699/how-can-i-decompress-a-gzip-stream-with-zlib
            self._decompressor = zlib.decompressobj(16+zlib.MAX_WBITS)
        if self.headers.get("Transfer-Encoding") == "chunked":
            self.chunks = []
            self.stream.read_until(b("\r\n"), self._on_chunk_length)
        elif "Content-Length" in self.headers:
            self.stream.read_bytes(int(self.headers["Content-Length"]),
                                   self._on_body)
        else:
            raise Exception("No Content-length or chunked encoding, "
                            "don't know how to read %s", self.request.url)

    def _on_body(self, data):
        if self._timeout is not None:
            self.io_loop.remove_timeout(self._timeout)
            self._timeout = None
        if self._decompressor:
            data = self._decompressor.decompress(data)
        if self.request.streaming_callback:
            if self.chunks is None:
                # if chunks is not None, we already called streaming_callback
                # in _on_chunk_data
                self.request.streaming_callback(data)
            buffer = BytesIO()
        else:
            buffer = BytesIO(data) # TODO: don't require one big string?
        original_request = getattr(self.request, "original_request",
                                   self.request)
        if (self.request.follow_redirects and
            self.request.max_redirects > 0 and
            self.code in (301, 302)):
            new_request = copy.copy(self.request)
            new_request.url = urlparse.urljoin(self.request.url,
                                               utf8(self.headers["Location"]))
            new_request.max_redirects -= 1
            del new_request.headers["Host"]
            new_request.original_request = original_request
            self.client.fetch(new_request, self.callback)
            self.callback = None
            return
        response = HTTPResponse(original_request,
                                self.code, headers=self.headers,
                                buffer=buffer,
                                effective_url=self.request.url)
        self.callback(response)
        self.callback = None

    def _on_chunk_length(self, data):
        # TODO: "chunk extensions" http://tools.ietf.org/html/rfc2616#section-3.6.1
        length = int(data.strip(), 16)
        if length == 0:
            # all the data has been decompressed, so we don't need to
            # decompress again in _on_body
            self._decompressor = None
            self._on_body(b('').join(self.chunks))
        else:
            self.stream.read_bytes(length + 2,  # chunk ends with \r\n
                              self._on_chunk_data)

    def _on_chunk_data(self, data):
        assert data[-2:] == b("\r\n")
        chunk = data[:-2]
        if self._decompressor:
            chunk = self._decompressor.decompress(chunk)
        if self.request.streaming_callback is not None:
            self.request.streaming_callback(chunk)
        else:
            self.chunks.append(chunk)
        self.stream.read_until(b("\r\n"), self._on_chunk_length)


# match_hostname was added to the standard library ssl module in python 3.2.
# The following code was backported for older releases and copied from
# https://bitbucket.org/brandon/backports.ssl_match_hostname
class CertificateError(ValueError):
    pass

def _dnsname_to_pat(dn):
    pats = []
    for frag in dn.split(r'.'):
        if frag == '*':
            # When '*' is a fragment by itself, it matches a non-empty dotless
            # fragment.
            pats.append('[^.]+')
        else:
            # Otherwise, '*' matches any dotless fragment.
            frag = re.escape(frag)
            pats.append(frag.replace(r'\*', '[^.]*'))
    return re.compile(r'\A' + r'\.'.join(pats) + r'\Z', re.IGNORECASE)

def match_hostname(cert, hostname):
    """Verify that *cert* (in decoded format as returned by
    SSLSocket.getpeercert()) matches the *hostname*.  RFC 2818 rules
    are mostly followed, but IP addresses are not accepted for *hostname*.

    CertificateError is raised on failure. On success, the function
    returns nothing.
    """
    if not cert:
        raise ValueError("empty or no certificate")
    dnsnames = []
    san = cert.get('subjectAltName', ())
    for key, value in san:
        if key == 'DNS':
            if _dnsname_to_pat(value).match(hostname):
                return
            dnsnames.append(value)
    if not san:
        # The subject is only checked when subjectAltName is empty
        for sub in cert.get('subject', ()):
            for key, value in sub:
                # XXX according to RFC 2818, the most specific Common Name
                # must be used.
                if key == 'commonName':
                    if _dnsname_to_pat(value).match(hostname):
                        return
                    dnsnames.append(value)
    if len(dnsnames) > 1:
        raise CertificateError("hostname %r "
            "doesn't match either of %s"
            % (hostname, ', '.join(map(repr, dnsnames))))
    elif len(dnsnames) == 1:
        raise CertificateError("hostname %r "
            "doesn't match %r"
            % (hostname, dnsnames[0]))
    else:
        raise CertificateError("no appropriate commonName or "
            "subjectAltName fields were found")

def main():
    from tornado.options import define, options, parse_command_line
    define("print_headers", type=bool, default=False)
    define("print_body", type=bool, default=True)
    define("follow_redirects", type=bool, default=True)
    args = parse_command_line()
    client = SimpleAsyncHTTPClient()
    io_loop = IOLoop.instance()
    for arg in args:
        def callback(response):
            io_loop.stop()
            response.rethrow()
            if options.print_headers:
                print response.headers
            if options.print_body:
                print response.body
        client.fetch(arg, callback, follow_redirects=options.follow_redirects)
        io_loop.start()

if __name__ == "__main__":
    main()<|MERGE_RESOLUTION|>--- conflicted
+++ resolved
@@ -133,18 +133,9 @@
         # Timeout handle returned by IOLoop.add_timeout
         self._timeout = None
         with stack_context.StackContext(self.cleanup):
-<<<<<<< HEAD
             parsed = urlparse.urlsplit(_unicode(self.request.url))
-            if ":" in parsed.netloc:
-                host, _, port = parsed.netloc.partition(":")
-                port = int(port)
-            else:
-                host = parsed.netloc
-=======
-            parsed = urlparse.urlsplit(self.request.url)
             host = parsed.hostname
             if parsed.port is None:
->>>>>>> b6c4d6d2
                 port = 443 if parsed.scheme == "https" else 80
             else:
                 port = parsed.port
@@ -204,13 +195,6 @@
                 raise NotImplementedError('%s not supported' % key)
         if "Host" not in self.request.headers:
             self.request.headers["Host"] = parsed.netloc
-<<<<<<< HEAD
-        if self.request.auth_username:
-            auth = utf8(self.request.auth_username) + b(":") + \
-                utf8(self.request.auth_password)
-            self.request.headers["Authorization"] = \
-                b("Basic ") + base64.b64encode(auth)
-=======
         username, password = None, None
         if parsed.username is not None:
             username, password = parsed.username, parsed.password
@@ -218,10 +202,9 @@
             username = self.request.auth_username
             password = self.request.auth_password
         if username is not None:
-            auth = "%s:%s" % (username, password)
-            self.request.headers["Authorization"] = ("Basic %s" %
+            auth = utf8(username) + b(":") + utf8(password)
+            self.request.headers["Authorization"] = (b("Basic ") +
                                                      base64.b64encode(auth))
->>>>>>> b6c4d6d2
         if self.request.user_agent:
             self.request.headers["User-Agent"] = self.request.user_agent
         has_body = self.request.method in ("POST", "PUT")
@@ -241,16 +224,11 @@
         request_lines = [utf8("%s %s HTTP/1.1" % (self.request.method,
                                                   req_path))]
         for k, v in self.request.headers.get_all():
-<<<<<<< HEAD
-            request_lines.append(utf8(k) + b(": ") + utf8(v))
-        self.stream.write(b("\r\n").join(request_lines) + b("\r\n\r\n"))
-=======
-            line = "%s: %s" % (k, v)
-            if '\n' in line:
+            line = utf8(k) + b(": ") + utf8(v)
+            if b('\n') in line:
                 raise ValueError('Newline in header: ' + repr(line))
             request_lines.append(line)
-        self.stream.write("\r\n".join(request_lines) + "\r\n\r\n")
->>>>>>> b6c4d6d2
+        self.stream.write(b("\r\n").join(request_lines) + b("\r\n\r\n"))
         if has_body:
             self.stream.write(utf8(self.request.body))
         self.stream.read_until(b("\r\n\r\n"), self._on_headers)
