from __future__ import absolute_import, division, print_function, with_statement
from tornado import gen
from tornado.escape import json_decode, utf8, to_unicode, recursive_unicode, native_str, to_basestring
from tornado.httputil import format_timestamp
from tornado.iostream import IOStream
from tornado.log import app_log, gen_log
from tornado.simple_httpclient import SimpleAsyncHTTPClient
from tornado.template import DictLoader
from tornado.testing import AsyncHTTPTestCase, ExpectLog
from tornado.test.util import unittest
from tornado.util import u, bytes_type, ObjectDict, unicode_type
from tornado.web import RequestHandler, authenticated, Application, asynchronous, url, HTTPError, StaticFileHandler, _create_signature, create_signed_value, ErrorHandler, UIModule, MissingArgumentError

import binascii
import datetime
import email.utils
import logging
import os
import re
import socket
import sys

wsgi_safe_tests = []

relpath = lambda *a: os.path.join(os.path.dirname(__file__), *a)

def wsgi_safe(cls):
    wsgi_safe_tests.append(cls)
    return cls


class WebTestCase(AsyncHTTPTestCase):
    """Base class for web tests that also supports WSGI mode.

    Override get_handlers and get_app_kwargs instead of get_app.
    Append to wsgi_safe to have it run in wsgi_test as well.
    """
    def get_app(self):
        self.app = Application(self.get_handlers(), **self.get_app_kwargs())
        return self.app

    def get_handlers(self):
        raise NotImplementedError()

    def get_app_kwargs(self):
        return {}


class SimpleHandlerTestCase(WebTestCase):
    """Simplified base class for tests that work with a single handler class.

    To use, define a nested class named ``Handler``.
    """
    def get_handlers(self):
        return [('/', self.Handler)]


class CookieTestRequestHandler(RequestHandler):
    # stub out enough methods to make the secure_cookie functions work
    def __init__(self):
        # don't call super.__init__
        self._cookies = {}
        self.application = ObjectDict(settings=dict(cookie_secret='0123456789'))

    def get_cookie(self, name):
        return self._cookies.get(name)

    def set_cookie(self, name, value, expires_days=None):
        self._cookies[name] = value


class SecureCookieTest(unittest.TestCase):
    def test_round_trip(self):
        handler = CookieTestRequestHandler()
        handler.set_secure_cookie('foo', b'bar')
        self.assertEqual(handler.get_secure_cookie('foo'), b'bar')

    def test_cookie_tampering_future_timestamp(self):
        handler = CookieTestRequestHandler()
        # this string base64-encodes to '12345678'
        handler.set_secure_cookie('foo', binascii.a2b_hex(b'd76df8e7aefc'))
        cookie = handler._cookies['foo']
        match = re.match(br'12345678\|([0-9]+)\|([0-9a-f]+)', cookie)
        self.assertTrue(match)
        timestamp = match.group(1)
        sig = match.group(2)
        self.assertEqual(
            _create_signature(handler.application.settings["cookie_secret"],
                              'foo', '12345678', timestamp),
            sig)
        # shifting digits from payload to timestamp doesn't alter signature
        # (this is not desirable behavior, just confirming that that's how it
        # works)
        self.assertEqual(
            _create_signature(handler.application.settings["cookie_secret"],
                              'foo', '1234', b'5678' + timestamp),
            sig)
        # tamper with the cookie
        handler._cookies['foo'] = utf8('1234|5678%s|%s' % (
            to_basestring(timestamp), to_basestring(sig)))
        # it gets rejected
        with ExpectLog(gen_log, "Cookie timestamp in future"):
            self.assertTrue(handler.get_secure_cookie('foo') is None)

    def test_arbitrary_bytes(self):
        # Secure cookies accept arbitrary data (which is base64 encoded).
        # Note that normal cookies accept only a subset of ascii.
        handler = CookieTestRequestHandler()
        handler.set_secure_cookie('foo', b'\xe9')
        self.assertEqual(handler.get_secure_cookie('foo'), b'\xe9')


class CookieTest(WebTestCase):
    def get_handlers(self):
        class SetCookieHandler(RequestHandler):
            def get(self):
                # Try setting cookies with different argument types
                # to ensure that everything gets encoded correctly
                self.set_cookie("str", "asdf")
                self.set_cookie("unicode", u("qwer"))
                self.set_cookie("bytes", b"zxcv")

        class GetCookieHandler(RequestHandler):
            def get(self):
                self.write(self.get_cookie("foo", "default"))

        class SetCookieDomainHandler(RequestHandler):
            def get(self):
                # unicode domain and path arguments shouldn't break things
                # either (see bug #285)
                self.set_cookie("unicode_args", "blah", domain=u("foo.com"),
                                path=u("/foo"))

        class SetCookieSpecialCharHandler(RequestHandler):
            def get(self):
                self.set_cookie("equals", "a=b")
                self.set_cookie("semicolon", "a;b")
                self.set_cookie("quote", 'a"b')

        class SetCookieOverwriteHandler(RequestHandler):
            def get(self):
                self.set_cookie("a", "b", domain="example.com")
                self.set_cookie("c", "d", domain="example.com")
                # A second call with the same name clobbers the first.
                # Attributes from the first call are not carried over.
                self.set_cookie("a", "e")

        return [("/set", SetCookieHandler),
                ("/get", GetCookieHandler),
                ("/set_domain", SetCookieDomainHandler),
                ("/special_char", SetCookieSpecialCharHandler),
                ("/set_overwrite", SetCookieOverwriteHandler),
                ]

    def test_set_cookie(self):
        response = self.fetch("/set")
        self.assertEqual(sorted(response.headers.get_list("Set-Cookie")),
                         ["bytes=zxcv; Path=/",
                          "str=asdf; Path=/",
                          "unicode=qwer; Path=/",
                          ])

    def test_get_cookie(self):
        response = self.fetch("/get", headers={"Cookie": "foo=bar"})
        self.assertEqual(response.body, b"bar")

        response = self.fetch("/get", headers={"Cookie": 'foo="bar"'})
        self.assertEqual(response.body, b"bar")

        response = self.fetch("/get", headers={"Cookie": "/=exception;"})
        self.assertEqual(response.body, b"default")

    def test_set_cookie_domain(self):
        response = self.fetch("/set_domain")
        self.assertEqual(response.headers.get_list("Set-Cookie"),
                         ["unicode_args=blah; Domain=foo.com; Path=/foo"])

    def test_cookie_special_char(self):
        response = self.fetch("/special_char")
        headers = sorted(response.headers.get_list("Set-Cookie"))
        self.assertEqual(len(headers), 3)
        self.assertEqual(headers[0], 'equals="a=b"; Path=/')
        self.assertEqual(headers[1], 'quote="a\\"b"; Path=/')
        # python 2.7 octal-escapes the semicolon; older versions leave it alone
        self.assertTrue(headers[2] in ('semicolon="a;b"; Path=/',
                                       'semicolon="a\\073b"; Path=/'),
                        headers[2])

        data = [('foo=a=b', 'a=b'),
                ('foo="a=b"', 'a=b'),
                ('foo="a;b"', 'a;b'),
                #('foo=a\\073b', 'a;b'),  # even encoded, ";" is a delimiter
                ('foo="a\\073b"', 'a;b'),
                ('foo="a\\"b"', 'a"b'),
                ]
        for header, expected in data:
            logging.debug("trying %r", header)
            response = self.fetch("/get", headers={"Cookie": header})
            self.assertEqual(response.body, utf8(expected))

    def test_set_cookie_overwrite(self):
        response = self.fetch("/set_overwrite")
        headers = response.headers.get_list("Set-Cookie")
        self.assertEqual(sorted(headers),
                         ["a=e; Path=/", "c=d; Domain=example.com; Path=/"])


class AuthRedirectRequestHandler(RequestHandler):
    def initialize(self, login_url):
        self.login_url = login_url

    def get_login_url(self):
        return self.login_url

    @authenticated
    def get(self):
        # we'll never actually get here because the test doesn't follow redirects
        self.send_error(500)


class AuthRedirectTest(WebTestCase):
    def get_handlers(self):
        return [('/relative', AuthRedirectRequestHandler,
                 dict(login_url='/login')),
                ('/absolute', AuthRedirectRequestHandler,
                 dict(login_url='http://example.com/login'))]

    def test_relative_auth_redirect(self):
        self.http_client.fetch(self.get_url('/relative'), self.stop,
                               follow_redirects=False)
        response = self.wait()
        self.assertEqual(response.code, 302)
        self.assertEqual(response.headers['Location'], '/login?next=%2Frelative')

    def test_absolute_auth_redirect(self):
        self.http_client.fetch(self.get_url('/absolute'), self.stop,
                               follow_redirects=False)
        response = self.wait()
        self.assertEqual(response.code, 302)
        self.assertTrue(re.match(
            'http://example.com/login\?next=http%3A%2F%2Flocalhost%3A[0-9]+%2Fabsolute',
            response.headers['Location']), response.headers['Location'])


class ConnectionCloseHandler(RequestHandler):
    def initialize(self, test):
        self.test = test

    @asynchronous
    def get(self):
        self.test.on_handler_waiting()

    def on_connection_close(self):
        self.test.on_connection_close()


class ConnectionCloseTest(WebTestCase):
    def get_handlers(self):
        return [('/', ConnectionCloseHandler, dict(test=self))]

    def test_connection_close(self):
        s = socket.socket(socket.AF_INET, socket.SOCK_STREAM, 0)
        s.connect(("localhost", self.get_http_port()))
        self.stream = IOStream(s, io_loop=self.io_loop)
        self.stream.write(b"GET / HTTP/1.0\r\n\r\n")
        self.wait()

    def on_handler_waiting(self):
        logging.debug('handler waiting')
        self.stream.close()

    def on_connection_close(self):
        logging.debug('connection closed')
        self.stop()


class EchoHandler(RequestHandler):
    def get(self, *path_args):
        # Type checks: web.py interfaces convert argument values to
        # unicode strings (by default, but see also decode_argument).
        # In httpserver.py (i.e. self.request.arguments), they're left
        # as bytes.  Keys are always native strings.
        for key in self.request.arguments:
            if type(key) != str:
                raise Exception("incorrect type for key: %r" % type(key))
            for value in self.request.arguments[key]:
                if type(value) != bytes_type:
                    raise Exception("incorrect type for value: %r" %
                                    type(value))
            for value in self.get_arguments(key):
                if type(value) != unicode_type:
                    raise Exception("incorrect type for value: %r" %
                                    type(value))
        for arg in path_args:
            if type(arg) != unicode_type:
                raise Exception("incorrect type for path arg: %r" % type(arg))
        self.write(dict(path=self.request.path,
                        path_args=path_args,
                        args=recursive_unicode(self.request.arguments)))


class RequestEncodingTest(WebTestCase):
    def get_handlers(self):
        return [("/group/(.*)", EchoHandler),
                ("/slashes/([^/]*)/([^/]*)", EchoHandler),
                ]

    def fetch_json(self, path):
        return json_decode(self.fetch(path).body)

    def test_group_question_mark(self):
        # Ensure that url-encoded question marks are handled properly
        self.assertEqual(self.fetch_json('/group/%3F'),
                         dict(path='/group/%3F', path_args=['?'], args={}))
        self.assertEqual(self.fetch_json('/group/%3F?%3F=%3F'),
                         dict(path='/group/%3F', path_args=['?'], args={'?': ['?']}))

    def test_group_encoding(self):
        # Path components and query arguments should be decoded the same way
        self.assertEqual(self.fetch_json('/group/%C3%A9?arg=%C3%A9'),
                         {u("path"): u("/group/%C3%A9"),
                          u("path_args"): [u("\u00e9")],
                          u("args"): {u("arg"): [u("\u00e9")]}})

    def test_slashes(self):
        # Slashes may be escaped to appear as a single "directory" in the path,
        # but they are then unescaped when passed to the get() method.
        self.assertEqual(self.fetch_json('/slashes/foo/bar'),
                         dict(path="/slashes/foo/bar",
                              path_args=["foo", "bar"],
                              args={}))
        self.assertEqual(self.fetch_json('/slashes/a%2Fb/c%2Fd'),
                         dict(path="/slashes/a%2Fb/c%2Fd",
                              path_args=["a/b", "c/d"],
                              args={}))


class TypeCheckHandler(RequestHandler):
    def prepare(self):
        self.errors = {}

        self.check_type('status', self.get_status(), int)

        # get_argument is an exception from the general rule of using
        # type str for non-body data mainly for historical reasons.
        self.check_type('argument', self.get_argument('foo'), unicode_type)
        self.check_type('cookie_key', list(self.cookies.keys())[0], str)
        self.check_type('cookie_value', list(self.cookies.values())[0].value, str)

        # Secure cookies return bytes because they can contain arbitrary
        # data, but regular cookies are native strings.
        if list(self.cookies.keys()) != ['asdf']:
            raise Exception("unexpected values for cookie keys: %r" %
                            self.cookies.keys())
        self.check_type('get_secure_cookie', self.get_secure_cookie('asdf'), bytes_type)
        self.check_type('get_cookie', self.get_cookie('asdf'), str)

        self.check_type('xsrf_token', self.xsrf_token, bytes_type)
        self.check_type('xsrf_form_html', self.xsrf_form_html(), str)

        self.check_type('reverse_url', self.reverse_url('typecheck', 'foo'), str)

        self.check_type('request_summary', self._request_summary(), str)

    def get(self, path_component):
        # path_component uses type unicode instead of str for consistency
        # with get_argument()
        self.check_type('path_component', path_component, unicode_type)
        self.write(self.errors)

    def post(self, path_component):
        self.check_type('path_component', path_component, unicode_type)
        self.write(self.errors)

    def check_type(self, name, obj, expected_type):
        actual_type = type(obj)
        if expected_type != actual_type:
            self.errors[name] = "expected %s, got %s" % (expected_type,
                                                         actual_type)


class DecodeArgHandler(RequestHandler):
    def decode_argument(self, value, name=None):
        if type(value) != bytes_type:
            raise Exception("unexpected type for value: %r" % type(value))
        # use self.request.arguments directly to avoid recursion
        if 'encoding' in self.request.arguments:
            return value.decode(to_unicode(self.request.arguments['encoding'][0]))
        else:
            return value

    def get(self, arg):
        def describe(s):
            if type(s) == bytes_type:
                return ["bytes", native_str(binascii.b2a_hex(s))]
            elif type(s) == unicode_type:
                return ["unicode", s]
            raise Exception("unknown type")
        self.write({'path': describe(arg),
                    'query': describe(self.get_argument("foo")),
                    })


class LinkifyHandler(RequestHandler):
    def get(self):
        self.render("linkify.html", message="http://example.com")


class UIModuleResourceHandler(RequestHandler):
    def get(self):
        self.render("page.html", entries=[1, 2])


class OptionalPathHandler(RequestHandler):
    def get(self, path):
        self.write({"path": path})


class FlowControlHandler(RequestHandler):
    # These writes are too small to demonstrate real flow control,
    # but at least it shows that the callbacks get run.
    @asynchronous
    def get(self):
        self.write("1")
        self.flush(callback=self.step2)

    def step2(self):
        self.write("2")
        self.flush(callback=self.step3)

    def step3(self):
        self.write("3")
        self.finish()


class MultiHeaderHandler(RequestHandler):
    def get(self):
        self.set_header("x-overwrite", "1")
        self.set_header("X-Overwrite", 2)
        self.add_header("x-multi", 3)
        self.add_header("X-Multi", "4")


class RedirectHandler(RequestHandler):
    def get(self):
        if self.get_argument('permanent', None) is not None:
            self.redirect('/', permanent=int(self.get_argument('permanent')))
        elif self.get_argument('status', None) is not None:
            self.redirect('/', status=int(self.get_argument('status')))
        else:
            raise Exception("didn't get permanent or status arguments")


class EmptyFlushCallbackHandler(RequestHandler):
    @gen.engine
    @asynchronous
    def get(self):
        # Ensure that the flush callback is run whether or not there
        # was any output.
        yield gen.Task(self.flush)  # "empty" flush, but writes headers
        yield gen.Task(self.flush)  # empty flush
        self.write("o")
        yield gen.Task(self.flush)  # flushes the "o"
        yield gen.Task(self.flush)  # empty flush
        self.finish("k")


class HeaderInjectionHandler(RequestHandler):
    def get(self):
        try:
            self.set_header("X-Foo", "foo\r\nX-Bar: baz")
            raise Exception("Didn't get expected exception")
        except ValueError as e:
            if "Unsafe header value" in str(e):
                self.finish(b"ok")
            else:
                raise


class GetArgumentHandler(RequestHandler):
    def get(self):
        self.write(self.get_argument("foo", "default"))


# This test is shared with wsgi_test.py
@wsgi_safe
class WSGISafeWebTest(WebTestCase):
    COOKIE_SECRET = "WebTest.COOKIE_SECRET"

    def get_app_kwargs(self):
        loader = DictLoader({
            "linkify.html": "{% module linkify(message) %}",
            "page.html": """\
<html><head></head><body>
{% for e in entries %}
{% module Template("entry.html", entry=e) %}
{% end %}
</body></html>""",
            "entry.html": """\
{{ set_resources(embedded_css=".entry { margin-bottom: 1em; }", embedded_javascript="js_embed()", css_files=["/base.css", "/foo.css"], javascript_files="/common.js", html_head="<meta>", html_body='<script src="/analytics.js"/>') }}
<div class="entry">...</div>""",
        })
        return dict(template_loader=loader,
                    autoescape="xhtml_escape",
                    cookie_secret=self.COOKIE_SECRET)

    def tearDown(self):
        super(WSGISafeWebTest, self).tearDown()
        RequestHandler._template_loaders.clear()

    def get_handlers(self):
        urls = [
            url("/typecheck/(.*)", TypeCheckHandler, name='typecheck'),
            url("/decode_arg/(.*)", DecodeArgHandler, name='decode_arg'),
            url("/decode_arg_kw/(?P<arg>.*)", DecodeArgHandler),
            url("/linkify", LinkifyHandler),
            url("/uimodule_resources", UIModuleResourceHandler),
            url("/optional_path/(.+)?", OptionalPathHandler),
            url("/multi_header", MultiHeaderHandler),
            url("/redirect", RedirectHandler),
            url("/header_injection", HeaderInjectionHandler),
            url("/get_argument", GetArgumentHandler),
        ]
        return urls

    def fetch_json(self, *args, **kwargs):
        response = self.fetch(*args, **kwargs)
        response.rethrow()
        return json_decode(response.body)

    def test_types(self):
        cookie_value = to_unicode(create_signed_value(self.COOKIE_SECRET,
                                                      "asdf", "qwer"))
        response = self.fetch("/typecheck/asdf?foo=bar",
                              headers={"Cookie": "asdf=" + cookie_value})
        data = json_decode(response.body)
        self.assertEqual(data, {})

        response = self.fetch("/typecheck/asdf?foo=bar", method="POST",
                              headers={"Cookie": "asdf=" + cookie_value},
                              body="foo=bar")

    def test_decode_argument(self):
        # These urls all decode to the same thing
        urls = ["/decode_arg/%C3%A9?foo=%C3%A9&encoding=utf-8",
                "/decode_arg/%E9?foo=%E9&encoding=latin1",
                "/decode_arg_kw/%E9?foo=%E9&encoding=latin1",
                ]
        for url in urls:
            response = self.fetch(url)
            response.rethrow()
            data = json_decode(response.body)
            self.assertEqual(data, {u('path'): [u('unicode'), u('\u00e9')],
                                    u('query'): [u('unicode'), u('\u00e9')],
                                    })

        response = self.fetch("/decode_arg/%C3%A9?foo=%C3%A9")
        response.rethrow()
        data = json_decode(response.body)
        self.assertEqual(data, {u('path'): [u('bytes'), u('c3a9')],
                                u('query'): [u('bytes'), u('c3a9')],
                                })

    def test_decode_argument_plus(self):
        # These urls are all equivalent.
        urls = ["/decode_arg/1%20%2B%201?foo=1%20%2B%201&encoding=utf-8",
                "/decode_arg/1%20+%201?foo=1+%2B+1&encoding=utf-8"]
        for url in urls:
            response = self.fetch(url)
            response.rethrow()
            data = json_decode(response.body)
            self.assertEqual(data, {u('path'): [u('unicode'), u('1 + 1')],
                                    u('query'): [u('unicode'), u('1 + 1')],
                                    })

    def test_reverse_url(self):
        self.assertEqual(self.app.reverse_url('decode_arg', 'foo'),
                         '/decode_arg/foo')
        self.assertEqual(self.app.reverse_url('decode_arg', 42),
                         '/decode_arg/42')
        self.assertEqual(self.app.reverse_url('decode_arg', b'\xe9'),
                         '/decode_arg/%E9')
        self.assertEqual(self.app.reverse_url('decode_arg', u('\u00e9')),
                         '/decode_arg/%C3%A9')
        self.assertEqual(self.app.reverse_url('decode_arg', '1 + 1'),
                         '/decode_arg/1%20%2B%201')

    def test_uimodule_unescaped(self):
        response = self.fetch("/linkify")
        self.assertEqual(response.body,
                         b"<a href=\"http://example.com\">http://example.com</a>")

    def test_uimodule_resources(self):
        response = self.fetch("/uimodule_resources")
        self.assertEqual(response.body, b"""\
<html><head><link href="/base.css" type="text/css" rel="stylesheet"/><link href="/foo.css" type="text/css" rel="stylesheet"/>
<style type="text/css">
.entry { margin-bottom: 1em; }
</style>
<meta>
</head><body>


<div class="entry">...</div>


<div class="entry">...</div>

<script src="/common.js" type="text/javascript"></script>
<script type="text/javascript">
//<![CDATA[
js_embed()
//]]>
</script>
<script src="/analytics.js"/>
</body></html>""")

    def test_optional_path(self):
        self.assertEqual(self.fetch_json("/optional_path/foo"),
                         {u("path"): u("foo")})
        self.assertEqual(self.fetch_json("/optional_path/"),
                         {u("path"): None})

    def test_multi_header(self):
        response = self.fetch("/multi_header")
        self.assertEqual(response.headers["x-overwrite"], "2")
        self.assertEqual(response.headers.get_list("x-multi"), ["3", "4"])

    def test_redirect(self):
        response = self.fetch("/redirect?permanent=1", follow_redirects=False)
        self.assertEqual(response.code, 301)
        response = self.fetch("/redirect?permanent=0", follow_redirects=False)
        self.assertEqual(response.code, 302)
        response = self.fetch("/redirect?status=307", follow_redirects=False)
        self.assertEqual(response.code, 307)

    def test_header_injection(self):
        response = self.fetch("/header_injection")
        self.assertEqual(response.body, b"ok")

    def test_get_argument(self):
        response = self.fetch("/get_argument?foo=bar")
        self.assertEqual(response.body, b"bar")
        response = self.fetch("/get_argument?foo=")
        self.assertEqual(response.body, b"")
        response = self.fetch("/get_argument")
        self.assertEqual(response.body, b"default")

    def test_no_gzip(self):
        response = self.fetch('/get_argument')
        self.assertNotIn('Accept-Encoding', response.headers.get('Vary', ''))
        self.assertNotIn('gzip', response.headers.get('Content-Encoding', ''))


class NonWSGIWebTests(WebTestCase):
    def get_handlers(self):
        return [("/flow_control", FlowControlHandler),
                ("/empty_flush", EmptyFlushCallbackHandler),
                ]

    def test_flow_control(self):
        self.assertEqual(self.fetch("/flow_control").body, b"123")

    def test_empty_flush(self):
        response = self.fetch("/empty_flush")
        self.assertEqual(response.body, b"ok")


@wsgi_safe
class ErrorResponseTest(WebTestCase):
    def get_handlers(self):
        class DefaultHandler(RequestHandler):
            def get(self):
                if self.get_argument("status", None):
                    raise HTTPError(int(self.get_argument("status")))
                1 / 0

        class WriteErrorHandler(RequestHandler):
            def get(self):
                if self.get_argument("status", None):
                    self.send_error(int(self.get_argument("status")))
                else:
                    1 / 0

            def write_error(self, status_code, **kwargs):
                self.set_header("Content-Type", "text/plain")
                if "exc_info" in kwargs:
                    self.write("Exception: %s" % kwargs["exc_info"][0].__name__)
                else:
                    self.write("Status: %d" % status_code)

        class GetErrorHtmlHandler(RequestHandler):
            def get(self):
                if self.get_argument("status", None):
                    self.send_error(int(self.get_argument("status")))
                else:
                    1 / 0

            def get_error_html(self, status_code, **kwargs):
                self.set_header("Content-Type", "text/plain")
                if "exception" in kwargs:
                    self.write("Exception: %s" % sys.exc_info()[0].__name__)
                else:
                    self.write("Status: %d" % status_code)

        class FailedWriteErrorHandler(RequestHandler):
            def get(self):
                1 / 0

            def write_error(self, status_code, **kwargs):
                raise Exception("exception in write_error")

        return [url("/default", DefaultHandler),
                url("/write_error", WriteErrorHandler),
                url("/get_error_html", GetErrorHtmlHandler),
                url("/failed_write_error", FailedWriteErrorHandler),
                ]

    def test_default(self):
        with ExpectLog(app_log, "Uncaught exception"):
            response = self.fetch("/default")
            self.assertEqual(response.code, 500)
            self.assertTrue(b"500: Internal Server Error" in response.body)

            response = self.fetch("/default?status=503")
            self.assertEqual(response.code, 503)
            self.assertTrue(b"503: Service Unavailable" in response.body)

    def test_write_error(self):
        with ExpectLog(app_log, "Uncaught exception"):
            response = self.fetch("/write_error")
            self.assertEqual(response.code, 500)
            self.assertEqual(b"Exception: ZeroDivisionError", response.body)

            response = self.fetch("/write_error?status=503")
            self.assertEqual(response.code, 503)
            self.assertEqual(b"Status: 503", response.body)

    def test_get_error_html(self):
        with ExpectLog(app_log, "Uncaught exception"):
            response = self.fetch("/get_error_html")
            self.assertEqual(response.code, 500)
            self.assertEqual(b"Exception: ZeroDivisionError", response.body)

            response = self.fetch("/get_error_html?status=503")
            self.assertEqual(response.code, 503)
            self.assertEqual(b"Status: 503", response.body)

    def test_failed_write_error(self):
        with ExpectLog(app_log, "Uncaught exception"):
            response = self.fetch("/failed_write_error")
            self.assertEqual(response.code, 500)
            self.assertEqual(b"", response.body)


@wsgi_safe
class StaticFileTest(WebTestCase):
    # The expected MD5 hash of robots.txt, used in tests that call
    # StaticFileHandler.get_version
    robots_txt_hash = b"f71d20196d4caf35b6a670db8c70b03d"
    static_dir = os.path.join(os.path.dirname(__file__), 'static')

    def get_handlers(self):
        class StaticUrlHandler(RequestHandler):
            def get(self, path):
                with_v = int(self.get_argument('include_version', 1))
                self.write(self.static_url(path, include_version=with_v))

        class AbsoluteStaticUrlHandler(StaticUrlHandler):
            include_host = True

        class OverrideStaticUrlHandler(RequestHandler):
            def get(self, path):
                do_include = bool(self.get_argument("include_host"))
                self.include_host = not do_include

                regular_url = self.static_url(path)
                override_url = self.static_url(path, include_host=do_include)
                if override_url == regular_url:
                    return self.write(str(False))

                protocol = self.request.protocol + "://"
                protocol_length = len(protocol)
                check_regular = regular_url.find(protocol, 0, protocol_length)
                check_override = override_url.find(protocol, 0, protocol_length)

                if do_include:
                    result = (check_override == 0 and check_regular == -1)
                else:
                    result = (check_override == -1 and check_regular == 0)
                self.write(str(result))

        return [('/static_url/(.*)', StaticUrlHandler),
                ('/abs_static_url/(.*)', AbsoluteStaticUrlHandler),
                ('/override_static_url/(.*)', OverrideStaticUrlHandler)]

    def get_app_kwargs(self):
<<<<<<< HEAD
        return dict(static_path=self.static_dir)
=======
        return dict(static_path=relpath('static'))
>>>>>>> 86c2bf83

    def test_static_files(self):
        response = self.fetch('/robots.txt')
        self.assertTrue(b"Disallow: /" in response.body)

        response = self.fetch('/static/robots.txt')
        self.assertTrue(b"Disallow: /" in response.body)

    def test_static_url(self):
        response = self.fetch("/static_url/robots.txt")
        self.assertEqual(response.body,
                         b"/static/robots.txt?v=" + self.robots_txt_hash)

    def test_absolute_static_url(self):
        response = self.fetch("/abs_static_url/robots.txt")
        self.assertEqual(response.body, (
            utf8(self.get_url("/")) +
            b"static/robots.txt?v=" +
            self.robots_txt_hash
        ))

    def test_relative_version_exclusion(self):
        response = self.fetch("/static_url/robots.txt?include_version=0")
        self.assertEqual(response.body, b"/static/robots.txt")

    def test_absolute_version_exclusion(self):
        response = self.fetch("/abs_static_url/robots.txt?include_version=0")
        self.assertEqual(response.body,
                         utf8(self.get_url("/") + "static/robots.txt"))

    def test_include_host_override(self):
        self._trigger_include_host_check(False)
        self._trigger_include_host_check(True)

    def _trigger_include_host_check(self, include_host):
        path = "/override_static_url/robots.txt?include_host=%s"
        response = self.fetch(path % int(include_host))
        self.assertEqual(response.body, utf8(str(True)))

    def test_static_304_if_modified_since(self):
        response1 = self.fetch("/static/robots.txt")
        response2 = self.fetch("/static/robots.txt", headers={
            'If-Modified-Since': response1.headers['Last-Modified']})
        self.assertEqual(response2.code, 304)
        self.assertTrue('Content-Length' not in response2.headers)
        self.assertTrue('Last-Modified' not in response2.headers)

    def test_static_304_if_none_match(self):
        response1 = self.fetch("/static/robots.txt")
        response2 = self.fetch("/static/robots.txt", headers={
            'If-None-Match': response1.headers['Etag']})
        self.assertEqual(response2.code, 304)

    def test_static_if_modified_since_pre_epoch(self):
        # On windows, the functions that work with time_t do not accept
        # negative values, and at least one client (processing.js) seems
        # to use if-modified-since 1/1/1960 as a cache-busting technique.
        response = self.fetch("/static/robots.txt", headers={
                'If-Modified-Since': 'Fri, 01 Jan 1960 00:00:00 GMT'})
        self.assertEqual(response.code, 200)

    def test_static_if_modified_since_time_zone(self):
        # Instead of the value from Last-Modified, make requests with times
        # chosen just before and after the known modification time
        # of the file to ensure that the right time zone is being used
        # when parsing If-Modified-Since.
        stat = os.stat(relpath('static/robots.txt'))

        response = self.fetch('/static/robots.txt', headers={
                'If-Modified-Since': format_timestamp(stat.st_mtime - 1)})
        self.assertEqual(response.code, 200)
        response = self.fetch('/static/robots.txt', headers={
                'If-Modified-Since': format_timestamp(stat.st_mtime + 1)})
        self.assertEqual(response.code, 304)

    def test_static_etag(self):
        response = self.fetch('/static/robots.txt')
        self.assertEqual(utf8(response.headers.get("Etag")),
                         b'"' + self.robots_txt_hash + b'"')

    def test_static_with_range(self):
        response = self.fetch('/static/robots.txt', headers={
                'Range': 'bytes=0-9'})
        self.assertEqual(response.code, 206)
        self.assertEqual(response.body, b"User-agent")
        self.assertEqual(utf8(response.headers.get("Etag")),
                         b'"' + self.robots_txt_hash + b'"')
        self.assertEqual(response.headers.get("Content-Length"), "10")
        self.assertEqual(response.headers.get("Content-Range"),
                         "0-9/26")

    def test_static_with_range_full_file(self):
        response = self.fetch('/static/robots.txt', headers={
                'Range': 'bytes=0-'})
        # Note: Chrome refuses to play audio if it gets an HTTP 206 in response
        # to ``Range: bytes=0-`` :(
        self.assertEqual(response.code, 200)
        robots_file_path = os.path.join(self.static_dir, "robots.txt")
        with open(robots_file_path) as f:
            self.assertEqual(response.body, utf8(f.read()))
        self.assertEqual(response.headers.get("Content-Length"), "26")
        self.assertEqual(response.headers.get("Content-Range"), None)

    def test_static_with_range_end_edge(self):
        response = self.fetch('/static/robots.txt', headers={
                'Range': 'bytes=22-'})
        self.assertEqual(response.body, b": /\n")
        self.assertEqual(response.headers.get("Content-Length"), "4")
        self.assertEqual(response.headers.get("Content-Range"),
                         "22-25/26")

    def test_static_with_range_neg_end(self):
        response = self.fetch('/static/robots.txt', headers={
                'Range': 'bytes=-4'})
        self.assertEqual(response.body, b": /\n")
        self.assertEqual(response.headers.get("Content-Length"), "4")
        self.assertEqual(response.headers.get("Content-Range"),
                         "22-25/26")

    def test_static_invalid_range(self):
        response = self.fetch('/static/robots.txt', headers={
                'Range': 'asdf'})
        self.assertEqual(response.code, 416)

    def test_static_head(self):
        response = self.fetch('/static/robots.txt', method='HEAD')
        self.assertEqual(response.code, 200)
        # No body was returned, but we did get the right content length.
        self.assertEqual(response.body, b'')
        self.assertEqual(response.headers['Content-Length'], '26')
        self.assertEqual(utf8(response.headers['Etag']),
                         b'"' + self.robots_txt_hash + b'"')

    def test_static_head_range(self):
        response = self.fetch('/static/robots.txt', method='HEAD',
                              headers={'Range': 'bytes=1-4'})
        self.assertEqual(response.code, 206)
        self.assertEqual(response.body, b'')
        self.assertEqual(response.headers['Content-Length'], '4')
        self.assertEqual(utf8(response.headers['Etag']),
                         b'"' + self.robots_txt_hash + b'"')

    def test_static_range_if_none_match(self):
        response = self.fetch('/static/robots.txt', headers={
            'Range': 'bytes=1-4',
            'If-None-Match': b'"' + self.robots_txt_hash + b'"'})
        self.assertEqual(response.code, 304)
        self.assertEqual(response.body, b'')
        self.assertTrue('Content-Length' not in response.headers)
        self.assertEqual(utf8(response.headers['Etag']),
                         b'"' + self.robots_txt_hash + b'"')

    def test_static_404(self):
        response = self.fetch('/static/blarg')
        self.assertEqual(response.code, 404)


@wsgi_safe
class StaticDefaultFilenameTest(WebTestCase):
    def get_app_kwargs(self):
        return dict(static_path=relpath('static'),
                    static_handler_args=dict(default_filename='index.html'))

    def get_handlers(self):
        return []

    def test_static_default_filename(self):
        response = self.fetch('/static/dir/', follow_redirects=False)
        self.assertEqual(response.code, 200)
        self.assertEqual(b'this is the index\n', response.body)

    def test_static_default_redirect(self):
        response = self.fetch('/static/dir', follow_redirects=False)
        self.assertEqual(response.code, 301)
        self.assertTrue(response.headers['Location'].endswith('/static/dir/'))


@wsgi_safe
class StaticFileWithPathTest(WebTestCase):
    def get_app_kwargs(self):
        return dict(static_path=relpath('static'),
                    static_handler_args=dict(default_filename='index.html'))

    def get_handlers(self):
        return [("/foo/(.*)", StaticFileHandler, {
            "path": relpath("templates/"),
        })]

    def test_serve(self):
        response = self.fetch("/foo/utf8.html")
        self.assertEqual(response.body, b"H\xc3\xa9llo\n")


@wsgi_safe
class CustomStaticFileTest(WebTestCase):
    def get_handlers(self):
        class MyStaticFileHandler(StaticFileHandler):
            @classmethod
            def make_static_url(cls, settings, path):
                version_hash = cls.get_version(settings, path)
                extension_index = path.rindex('.')
                before_version = path[:extension_index]
                after_version = path[(extension_index + 1):]
                return '/static/%s.%s.%s' % (before_version, version_hash,
                                             after_version)

            def parse_url_path(self, url_path):
                extension_index = url_path.rindex('.')
                version_index = url_path.rindex('.', 0, extension_index)
                return '%s%s' % (url_path[:version_index],
                                 url_path[extension_index:])

            @classmethod
            def get_absolute_path(cls, settings, path):
                return 'CustomStaticFileTest:' + path

            def validate_absolute_path(self, absolute_path):
                return absolute_path

            @classmethod
            def get_content(self, path, start=None, end=None):
                assert start is None and end is None
                if path == 'CustomStaticFileTest:foo.txt':
                    return b'bar'
                raise Exception("unexpected path %r" % path)

            def get_modified_time(self):
                return None

            @classmethod
            def get_version(cls, settings, path):
                return "42"

        class StaticUrlHandler(RequestHandler):
            def get(self, path):
                self.write(self.static_url(path))

        self.static_handler_class = MyStaticFileHandler

        return [("/static_url/(.*)", StaticUrlHandler)]

    def get_app_kwargs(self):
        return dict(static_path="dummy",
                    static_handler_class=self.static_handler_class)

    def test_serve(self):
        response = self.fetch("/static/foo.42.txt")
        self.assertEqual(response.body, b"bar")

    def test_static_url(self):
        with ExpectLog(gen_log, "Could not open static file", required=False):
            response = self.fetch("/static_url/foo.txt")
            self.assertEqual(response.body, b"/static/foo.42.txt")


@wsgi_safe
class HostMatchingTest(WebTestCase):
    class Handler(RequestHandler):
        def initialize(self, reply):
            self.reply = reply

        def get(self):
            self.write(self.reply)

    def get_handlers(self):
        return [("/foo", HostMatchingTest.Handler, {"reply": "wildcard"})]

    def test_host_matching(self):
        self.app.add_handlers("www.example.com",
                              [("/foo", HostMatchingTest.Handler, {"reply": "[0]"})])
        self.app.add_handlers(r"www\.example\.com",
                              [("/bar", HostMatchingTest.Handler, {"reply": "[1]"})])
        self.app.add_handlers("www.example.com",
                              [("/baz", HostMatchingTest.Handler, {"reply": "[2]"})])

        response = self.fetch("/foo")
        self.assertEqual(response.body, b"wildcard")
        response = self.fetch("/bar")
        self.assertEqual(response.code, 404)
        response = self.fetch("/baz")
        self.assertEqual(response.code, 404)

        response = self.fetch("/foo", headers={'Host': 'www.example.com'})
        self.assertEqual(response.body, b"[0]")
        response = self.fetch("/bar", headers={'Host': 'www.example.com'})
        self.assertEqual(response.body, b"[1]")
        response = self.fetch("/baz", headers={'Host': 'www.example.com'})
        self.assertEqual(response.body, b"[2]")


@wsgi_safe
class NamedURLSpecGroupsTest(WebTestCase):
    def get_handlers(self):
        class EchoHandler(RequestHandler):
            def get(self, path):
                self.write(path)

        return [("/str/(?P<path>.*)", EchoHandler),
                (u("/unicode/(?P<path>.*)"), EchoHandler)]

    def test_named_urlspec_groups(self):
        response = self.fetch("/str/foo")
        self.assertEqual(response.body, b"foo")

        response = self.fetch("/unicode/bar")
        self.assertEqual(response.body, b"bar")


@wsgi_safe
class ClearHeaderTest(SimpleHandlerTestCase):
    class Handler(RequestHandler):
        def get(self):
            self.set_header("h1", "foo")
            self.set_header("h2", "bar")
            self.clear_header("h1")
            self.clear_header("nonexistent")

    def test_clear_header(self):
        response = self.fetch("/")
        self.assertTrue("h1" not in response.headers)
        self.assertEqual(response.headers["h2"], "bar")


@wsgi_safe
class Header304Test(SimpleHandlerTestCase):
    class Handler(RequestHandler):
        def get(self):
            self.set_header("Content-Language", "en_US")
            self.write("hello")

    def test_304_headers(self):
        response1 = self.fetch('/')
        self.assertEqual(response1.headers["Content-Length"], "5")
        self.assertEqual(response1.headers["Content-Language"], "en_US")

        response2 = self.fetch('/', headers={
            'If-None-Match': response1.headers["Etag"]})
        self.assertEqual(response2.code, 304)
        self.assertTrue("Content-Length" not in response2.headers)
        self.assertTrue("Content-Language" not in response2.headers)
        # Not an entity header, but should not be added to 304s by chunking
        self.assertTrue("Transfer-Encoding" not in response2.headers)


@wsgi_safe
class StatusReasonTest(SimpleHandlerTestCase):
    class Handler(RequestHandler):
        def get(self):
            reason = self.request.arguments.get('reason', [])
            self.set_status(int(self.get_argument('code')),
                            reason=reason[0] if reason else None)

    def get_http_client(self):
        # simple_httpclient only: curl doesn't expose the reason string
        return SimpleAsyncHTTPClient(io_loop=self.io_loop)

    def test_status(self):
        response = self.fetch("/?code=304")
        self.assertEqual(response.code, 304)
        self.assertEqual(response.reason, "Not Modified")
        response = self.fetch("/?code=304&reason=Foo")
        self.assertEqual(response.code, 304)
        self.assertEqual(response.reason, "Foo")
        response = self.fetch("/?code=682&reason=Bar")
        self.assertEqual(response.code, 682)
        self.assertEqual(response.reason, "Bar")
        with ExpectLog(app_log, 'Uncaught exception'):
            response = self.fetch("/?code=682")
        self.assertEqual(response.code, 500)


@wsgi_safe
class DateHeaderTest(SimpleHandlerTestCase):
    class Handler(RequestHandler):
        def get(self):
            self.write("hello")

    def test_date_header(self):
        response = self.fetch('/')
        header_date = datetime.datetime(
            *email.utils.parsedate(response.headers['Date'])[:6])
        self.assertTrue(header_date - datetime.datetime.utcnow() <
                        datetime.timedelta(seconds=2))


@wsgi_safe
class RaiseWithReasonTest(SimpleHandlerTestCase):
    class Handler(RequestHandler):
        def get(self):
            raise HTTPError(682, reason="Foo")

    def get_http_client(self):
        # simple_httpclient only: curl doesn't expose the reason string
        return SimpleAsyncHTTPClient(io_loop=self.io_loop)

    def test_raise_with_reason(self):
        response = self.fetch("/")
        self.assertEqual(response.code, 682)
        self.assertEqual(response.reason, "Foo")
        self.assertIn(b'682: Foo', response.body)

    def test_httperror_str(self):
        self.assertEqual(str(HTTPError(682, reason="Foo")), "HTTP 682: Foo")


@wsgi_safe
class ErrorHandlerXSRFTest(WebTestCase):
    def get_handlers(self):
        # note that if the handlers list is empty we get the default_host
        # redirect fallback instead of a 404, so test with both an
        # explicitly defined error handler and an implicit 404.
        return [('/error', ErrorHandler, dict(status_code=417))]

    def get_app_kwargs(self):
        return dict(xsrf_cookies=True)

    def test_error_xsrf(self):
        response = self.fetch('/error', method='POST', body='')
        self.assertEqual(response.code, 417)

    def test_404_xsrf(self):
        response = self.fetch('/404', method='POST', body='')
        self.assertEqual(response.code, 404)


class GzipTestCase(SimpleHandlerTestCase):
    class Handler(RequestHandler):
        def get(self):
            if self.get_argument('vary', None):
                self.set_header('Vary', self.get_argument('vary'))
            self.write('hello world')

    def get_app_kwargs(self):
        return dict(gzip=True)

    def test_gzip(self):
        response = self.fetch('/')
        self.assertEqual(response.headers['Content-Encoding'], 'gzip')
        self.assertEqual(response.headers['Vary'], 'Accept-Encoding')

    def test_gzip_not_requested(self):
        response = self.fetch('/', use_gzip=False)
        self.assertNotIn('Content-Encoding', response.headers)
        self.assertEqual(response.headers['Vary'], 'Accept-Encoding')

    def test_vary_already_present(self):
        response = self.fetch('/?vary=Accept-Language')
        self.assertEqual(response.headers['Vary'],
                         'Accept-Language, Accept-Encoding')


@wsgi_safe
class PathArgsInPrepareTest(WebTestCase):
    class Handler(RequestHandler):
        def prepare(self):
            self.write(dict(args=self.path_args, kwargs=self.path_kwargs))

        def get(self, path):
            assert path == 'foo'
            self.finish()

    def get_handlers(self):
        return [('/pos/(.*)', self.Handler),
                ('/kw/(?P<path>.*)', self.Handler)]

    def test_pos(self):
        response = self.fetch('/pos/foo')
        response.rethrow()
        data = json_decode(response.body)
        self.assertEqual(data, {'args': ['foo'], 'kwargs': {}})

    def test_kw(self):
        response = self.fetch('/kw/foo')
        response.rethrow()
        data = json_decode(response.body)
        self.assertEqual(data, {'args': [], 'kwargs': {'path': 'foo'}})


@wsgi_safe
class ClearAllCookiesTest(SimpleHandlerTestCase):
    class Handler(RequestHandler):
        def get(self):
            self.clear_all_cookies()
            self.write('ok')

    def test_clear_all_cookies(self):
        response = self.fetch('/', headers={'Cookie': 'foo=bar; baz=xyzzy'})
        set_cookies = sorted(response.headers.get_list('Set-Cookie'))
        self.assertTrue(set_cookies[0].startswith('baz=;'))
        self.assertTrue(set_cookies[1].startswith('foo=;'))


class PermissionError(Exception):
    pass


@wsgi_safe
class ExceptionHandlerTest(SimpleHandlerTestCase):
    class Handler(RequestHandler):
        def get(self):
            exc = self.get_argument('exc')
            if exc == 'http':
                raise HTTPError(410, "no longer here")
            elif exc == 'zero':
                1 / 0
            elif exc == 'permission':
                raise PermissionError('not allowed')

        def write_error(self, status_code, **kwargs):
            if 'exc_info' in kwargs:
                typ, value, tb = kwargs['exc_info']
                if isinstance(value, PermissionError):
                    self.set_status(403)
                    self.write('PermissionError')
                    return
            RequestHandler.write_error(self, status_code, **kwargs)

        def log_exception(self, typ, value, tb):
            if isinstance(value, PermissionError):
                app_log.warning('custom logging for PermissionError: %s',
                                value.args[0])
            else:
                RequestHandler.log_exception(self, typ, value, tb)

    def test_http_error(self):
        # HTTPErrors are logged as warnings with no stack trace.
        # TODO: extend ExpectLog to test this more precisely
        with ExpectLog(gen_log, '.*no longer here'):
            response = self.fetch('/?exc=http')
            self.assertEqual(response.code, 410)

    def test_unknown_error(self):
        # Unknown errors are logged as errors with a stack trace.
        with ExpectLog(app_log, 'Uncaught exception'):
            response = self.fetch('/?exc=zero')
            self.assertEqual(response.code, 500)

    def test_known_error(self):
        # log_exception can override logging behavior, and write_error
        # can override the response.
        with ExpectLog(app_log,
                       'custom logging for PermissionError: not allowed'):
            response = self.fetch('/?exc=permission')
            self.assertEqual(response.code, 403)


@wsgi_safe
class UIMethodUIModuleTest(SimpleHandlerTestCase):
    """Test that UI methods and modules are created correctly and
    associated with the handler.
    """
    class Handler(RequestHandler):
        def get(self):
            self.render('foo.html')

        def value(self):
            return self.get_argument("value")

    def get_app_kwargs(self):
        def my_ui_method(handler, x):
            return "In my_ui_method(%s) with handler value %s." % (
                x, handler.value())
        class MyModule(UIModule):
            def render(self, x):
                return "In MyModule(%s) with handler value %s." % (
                    x, self.handler.value())

        loader = DictLoader({
                'foo.html': '{{ my_ui_method(42) }} {% module MyModule(123) %}',
                })
        return dict(template_loader=loader,
                    ui_methods={'my_ui_method': my_ui_method},
                    ui_modules={'MyModule': MyModule})

    def tearDown(self):
        super(UIMethodUIModuleTest, self).tearDown()
        # TODO: fix template loader caching so this isn't necessary.
        RequestHandler._template_loaders.clear()

    def test_ui_method(self):
        response = self.fetch('/?value=asdf')
        self.assertEqual(response.body,
                         b'In my_ui_method(42) with handler value asdf. '
                         b'In MyModule(123) with handler value asdf.')


@wsgi_safe
class GetArgumentErrorTest(SimpleHandlerTestCase):
    class Handler(RequestHandler):
        def get(self):
            try:
                self.get_argument('foo')
                self.write({})
            except MissingArgumentError as e:
                self.write({'arg_name': e.arg_name,
                            'log_message': e.log_message})

    def test_catch_error(self):
        response = self.fetch('/')
        self.assertEqual(json_decode(response.body),
                         {'arg_name': 'foo',
                          'log_message': 'Missing argument foo'})


class MultipleExceptionTest(SimpleHandlerTestCase):
    class Handler(RequestHandler):
        exc_count = 0

        @asynchronous
        def get(self):
            from tornado.ioloop import IOLoop
            IOLoop.current().add_callback(lambda: 1 / 0)
            IOLoop.current().add_callback(lambda: 1 / 0)

        def log_exception(self, typ, value, tb):
            MultipleExceptionTest.Handler.exc_count += 1

    def test_multi_exception(self):
        # This test verifies that multiple exceptions raised into the same
        # ExceptionStackContext do not generate extraneous log entries
        # due to "Cannot send error response after headers written".
        # log_exception is called, but it does not proceed to send_error.
        response = self.fetch('/')
        self.assertEqual(response.code, 500)
        response = self.fetch('/')
        self.assertEqual(response.code, 500)
        # Each of our two requests generated two exceptions, we should have
        # seen at least three of them by now (the fourth may still be
        # in the queue).
        self.assertGreater(MultipleExceptionTest.Handler.exc_count, 2)


@wsgi_safe
class SetCurrentUserTest(SimpleHandlerTestCase):
    class Handler(RequestHandler):
        def prepare(self):
            self.current_user = 'Ben'

        def get(self):
            self.write('Hello %s' % self.current_user)

    def test_set_current_user(self):
        # Ensure that current_user can be assigned to normally for apps
        # that want to forgo the lazy get_current_user property
        response = self.fetch('/')
        self.assertEqual(response.body, b'Hello Ben')


@wsgi_safe
class UnimplementedHTTPMethodsTest(SimpleHandlerTestCase):
    class Handler(RequestHandler):
        pass

    def test_unimplemented_standard_methods(self):
        for method in ['HEAD', 'GET', 'DELETE', 'OPTIONS']:
            response = self.fetch('/', method=method)
            self.assertEqual(response.code, 405)
        for method in ['POST', 'PUT']:
            response = self.fetch('/', method=method, body=b'')
            self.assertEqual(response.code, 405)

class UnimplementedNonStandardMethodsTest(SimpleHandlerTestCase):
    # wsgiref.validate complains about unknown methods in a way that makes
    # this test not wsgi_safe.
    class Handler(RequestHandler):
        def other(self):
            # Even though this method exists, it won't get called automatically
            # because it is not in SUPPORTED_METHODS.
            self.write('other')

    def test_unimplemented_patch(self):
        # PATCH is recently standardized; Tornado supports it by default
        # but wsgiref.validate doesn't like it.
        response = self.fetch('/', method='PATCH', body=b'')
        self.assertEqual(response.code, 405)

    def test_unimplemented_other(self):
        response = self.fetch('/', method='OTHER',
                              allow_nonstandard_methods=True)
        self.assertEqual(response.code, 405)

@wsgi_safe
class AllHTTPMethodsTest(SimpleHandlerTestCase):
    class Handler(RequestHandler):
        def method(self):
            self.write(self.request.method)

        get = delete = options = post = put = method

    def test_standard_methods(self):
        response = self.fetch('/', method='HEAD')
        self.assertEqual(response.body, b'')
        for method in ['GET', 'DELETE', 'OPTIONS']:
            response = self.fetch('/', method=method)
            self.assertEqual(response.body, utf8(method))
        for method in ['POST', 'PUT']:
            response = self.fetch('/', method=method, body=b'')
            self.assertEqual(response.body, utf8(method))

class PatchMethodTest(SimpleHandlerTestCase):
    class Handler(RequestHandler):
        SUPPORTED_METHODS = RequestHandler.SUPPORTED_METHODS + ('OTHER',)

        def patch(self):
            self.write('patch')

        def other(self):
            self.write('other')

    def test_patch(self):
        response = self.fetch('/', method='PATCH', body=b'')
        self.assertEqual(response.body, b'patch')

    def test_other(self):
        response = self.fetch('/', method='OTHER',
                              allow_nonstandard_methods=True)
        self.assertEqual(response.body, b'other')


@wsgi_safe
class FinishInPrepareTest(SimpleHandlerTestCase):
    class Handler(RequestHandler):
        def prepare(self):
            self.finish('done')

        def get(self):
            # It's difficult to assert for certain that a method did not
            # or will not be called in an asynchronous context, but this
            # will be logged noisily if it is reached.
            raise Exception('should not reach this method')

    def test_finish_in_prepare(self):
        response = self.fetch('/')
        self.assertEqual(response.body, b'done')<|MERGE_RESOLUTION|>--- conflicted
+++ resolved
@@ -795,11 +795,7 @@
                 ('/override_static_url/(.*)', OverrideStaticUrlHandler)]
 
     def get_app_kwargs(self):
-<<<<<<< HEAD
-        return dict(static_path=self.static_dir)
-=======
         return dict(static_path=relpath('static'))
->>>>>>> 86c2bf83
 
     def test_static_files(self):
         response = self.fetch('/robots.txt')
